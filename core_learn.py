"""
XANESNET
Copyright (C) 2021  Conor D. Rankine

This program is free software: you can redistribute it and/or modify it under
the terms of the GNU General Public License as published by the Free Software 
Foundation, either Version 3 of the License, or (at your option) any later 
version.

This program is distributed in the hope that it will be useful, but WITHOUT ANY
WARRANTY; without even the implied warranty of MERCHANTABILITY or FITNESS FOR A 
PARTICULAR PURPOSE. See the GNU General Public License for more details.

You should have received a copy of the GNU General Public License along with 
this program.  If not, see <https://www.gnu.org/licenses/>.
"""

###############################################################################
############################### LIBRARY IMPORTS ###############################
###############################################################################

import numpy as np
import pickle as pickle
import tqdm as tqdm
import time


from pathlib import Path
from glob import glob
from numpy.random import RandomState
from sklearn.model_selection import RepeatedKFold
from sklearn.utils import shuffle

from inout import load_xyz
from inout import load_xanes

from utils import unique_path
from utils import linecount
from utils import list_filestems
from utils import print_cross_validation_scores
from structure.rdc import RDC
from structure.wacsf import WACSF

import torch
from torchinfo import summary
from sklearn.metrics import mean_squared_error

import model_utils
from utils import print_cross_validation_scores

import random

###############################################################################
################################ MAIN FUNCTION ################################
###############################################################################


def main(
    mode: str,
    model_mode: str,
    x_path: str,
    y_path: str,
    descriptor_type: str,
    descriptor_params: dict = {},
    data_params: dict = {},
    kfold_params: dict = {},
    hyperparams: dict = {},
    max_samples: int = None,
    variance_threshold: float = 0.0,
    epochs: int = 100,
    callbacks: dict = {},
    seed: int = None,
    save: bool = True,
):
    """
	LEARN. The .xyz (X) and XANES spectral (Y) data are loaded and transformed;
	a neural network is set up and fit to these data to find an Y <- X mapping.
	K-fold cross-validation is possible if {kfold_params} are provided.

	Args:
		x_path (str): The path to the .xyz (X) data; expects either a directory
			containing .xyz files or a .npz archive file containing an 'x' key,
			e.g. the `dataset.npz` file created when save == True. If a .npz
			archive is provided, save is toggled to False, and the data are not
			preprocessed, i.e. they are expected to be ready to be passed into
			the neural net.
		y_path (str): The path to the XANES spectral (Y) data; expects either a
			directory containing .txt FDMNES output files or a .npz archive
			file containing 'y' and 'e' keys, e.g. the `dataset.npz` file
			created when save == True. If a .npz archive is provided, save is
			toggled to False, and the data are not preprocessed, i.e. they are
			expected to be ready to be passed into the neural net.
		descriptor_type (str): The type of descriptor to use; the descriptor
			transforms molecular systems into fingerprint feature vectors
			that encodes the local environment around absorption sites. See
			xanesnet.descriptors for additional information.
		descriptor_params (dict, optional): A dictionary of keyword
			arguments passed to the descriptor on initialisation.
			Defaults to {}.
		kfold_params (dict, optional): A dictionary of keyword arguments
			passed to a scikit-learn K-fold splitter (KFold or RepeatedKFold).
			If an empty dictionary is passed, no K-fold splitting is carried
			out, and all available data are exposed to the neural network.
			Defaults to {}.
		hyperparams (dict, optional): A dictionary of hyperparameter
			definitions used to configure a Sequential Keras neural network.
			Defaults to {}.
		max_samples (int, optional): The maximum number of samples to select
			from the X/Y data; the samples are chosen according to a uniform
			distribution from the full X/Y dataset.
			Defaults to None.
		variance_threshold (float, optional): The minimum variance threshold
			tolerated for input features; input features with variances below
			the variance threshold are eliminated.
			Defaults to 0.0.
		epochs (int, optional): The maximum number of epochs/cycles.
			Defaults to 100.
		callbacks (dict, optional): A dictionary of keyword arguments passed
			to set up Keras neural network callbacks; each argument is
			expected to be dictionary of arguments for the defined callback,
			e.g. "earlystopping": {"patience": 10, "verbose": 1}
			Defaults to {}.
		seed (int, optional): A random seed used to initialise a Numpy
			RandomState random number generator; set the seed explicitly for
			reproducible results over repeated calls to the `learn` routine.
			Defaults to None.
		save (bool, optional): If True, a model directory (containing data,
			serialised scaling/pipeline objects, and the serialised model)
			is created; this is required to restore the model state later.
			Defaults to True.
	"""

    rng = RandomState(seed=seed)

<<<<<<< HEAD
    x_path = Path(x_path)
    y_path = Path(y_path)

    for path in (x_path, y_path):
        if not path.exists():
            err_str = f"path to X/Y data ({path}) doesn't exist"
            raise FileNotFoundError(err_str)

    if x_path.is_dir() and y_path.is_dir():
        print(">> loading data from directories...\n")

        ids = list(set(list_filestems(x_path)) & set(list_filestems(y_path)))

        ids.sort()

        descriptors = {"rdc": RDC, "wacsf": WACSF}

        descriptor = descriptors.get(descriptor_type)(**descriptor_params)

        n_samples = len(ids)
        n_x_features = descriptor.get_len()
        n_y_features = linecount(y_path / f"{ids[0]}.txt") - 2

        x = np.full((n_samples, n_x_features), np.nan)
        print(">> preallocated {}x{} array for X data...".format(*x.shape))
        y = np.full((n_samples, n_y_features), np.nan)
        print(">> preallocated {}x{} array for Y data...".format(*y.shape))
        print(">> ...everything preallocated!\n")

        print(">> loading data into array(s)...")
        for i, id_ in enumerate(tqdm.tqdm(ids)):
            with open(x_path / f"{id_}.xyz", "r") as f:
                atoms = load_xyz(f)
                # print(type(atoms))
            x[i, :] = descriptor.transform(atoms)
            with open(y_path / f"{id_}.txt", "r") as f:
                xanes = load_xanes(f)
                # print(xanes.spectrum)
            e, y[i, :] = xanes.spectrum
        print(">> ...loaded into array(s)!\n")

        if save:
            model_dir = unique_path(Path("."), "model")
            model_dir.mkdir()
            with open(model_dir / "descriptor.pickle", "wb") as f:
                pickle.dump(descriptor, f)
            with open(model_dir / "dataset.npz", "wb") as f:
                np.savez_compressed(f, ids=ids, x=x, y=y, e=e)

    elif x_path[i].is_file() and y_path[i].is_file():
        print(">> loading data from .npz archive(s)...\n")

        with open(x_path, "rb") as f:
            x = np.load(f)["x"]
        print(">> ...loaded {}x{} array of X data".format(*x.shape))
        with open(y_path, "rb") as f:
            y = np.load(f)["y"]
            e = np.load(f)["e"]
        print(">> ...loaded {}x{} array of Y data".format(*y.shape))
        print(">> ...everything loaded!\n")

        if save:
            print(">> overriding save flag (running in `--no-save` mode)\n")
            save = False

    else:

        err_str = (
            "paths to X/Y data are expected to be either a) both "
            "files (.npz archives), or b) both directories"
        )
        raise TypeError(err_str)

    print(">> shuffling and selecting data...")
    xyz, xanes = shuffle(x, y, random_state=rng, n_samples=max_samples)
    print(">> ...shuffled and selected!\n")

    # if kfold_params:

    #     kfold_spooler = RepeatedKFold(**kfold_params, random_state=rng)
=======
    xyz_path = [Path(p) for p in glob(x_path)]
    xanes_path = [Path(p) for p in glob(y_path)]

    xyz_list = []
    xanes_list = []
    e_list = []
    element_label = []

    for n_element in range(0, len(xyz_path)):

        element_name = str(xyz_path[n_element]).split("/")[-3]

        for path in (xyz_path[n_element], xanes_path[n_element]):
            if not path.exists():
                err_str = f"path to X/Y data ({path}) doesn't exist"
                raise FileNotFoundError(err_str)

        if xyz_path[n_element].is_dir() and xanes_path[n_element].is_dir():
            print(">> loading data from directories...\n")

            ids = list(
                set(list_filestems(xyz_path[n_element]))
                & set(list_filestems(xanes_path[n_element]))
            )

            ids.sort()

            descriptors = {"rdc": RDC, "wacsf": WACSF}

            descriptor = descriptors.get(descriptor_type)(**descriptor_params)

            n_samples = len(ids)
            n_x_features = descriptor.get_len()
            n_y_features = linecount(xanes_path[n_element] / f"{ids[0]}.txt") - 2

            xyz_data = np.full((n_samples, n_x_features), np.nan)
            print(">> preallocated {}x{} array for X data...".format(*xyz_data.shape))
            xanes_data = np.full((n_samples, n_y_features), np.nan)
            print(">> preallocated {}x{} array for Y data...".format(*xanes_data.shape))
            print(">> ...everything preallocated!\n")

            print(">> loading data into array(s)...")
            for i, id_ in enumerate(tqdm.tqdm(ids)):
                element_label.append(element_name)
                with open(xyz_path[n_element] / f"{id_}.xyz", "r") as f:
                    atoms = load_xyz(f)
                xyz_data[i, :] = descriptor.transform(atoms)
                with open(xanes_path[n_element] / f"{id_}.txt", "r") as f:
                    xanes = load_xanes(f)
                e, xanes_data[i, :] = xanes.spectrum
            print(">> ...loaded into array(s)!\n")

            xyz_list.append(xyz_data)
            xanes_list.append(xanes_data)
            e_list.append(e)

        elif x_path[n_element].is_file() and y_path[n_element].is_file():
            print(">> loading data from .npz archive(s)...\n")

            with open(x_path[n_element], "rb") as f:
                xyz_data = np.load(f)["x"]
            print(">> ...loaded {}x{} array of X data".format(*xyz_data.shape))
            with open(y_path[n_element], "rb") as f:
                xanes_data = np.load(f)["y"]
                e = np.load(f)["e"]
            print(">> ...loaded {}x{} array of Y data".format(*xanes_data.shape))
            print(">> ...everything loaded!\n")

            xyz_list.append(xyz_data)
            xanes_list.append(xanes_data)
            e_list.append(e)

            if save:
                print(">> overriding save flag (running in `--no-save` mode)\n")
                save = False

        else:

            err_str = (
                "paths to X/Y data are expected to be either a) both "
                "files (.npz archives), or b) both directories"
            )
            raise TypeError(err_str)

    xyz_data = np.vstack(xyz_list)
    xanes_data = np.vstack(xanes_list)
    e = np.vstack(e_list)
    element_label = np.asarray(element_label)

    # DATA AUGMENTATION
    if data_params:
        if data_params['augment']:
            data_aug_params = data_params["augment_params"]
            n_aug_samples = (
                np.multiply(n_samples, data_params["augment_mult"]) - n_samples
            )
            print(">> ...AUGMENTING DATA...\n")
            if data_params["augment_type"].lower() == "random_noise":
                # augment data as random data point + noise
>>>>>>> b6764856

                rand = random.choices(range(n_samples), k=n_aug_samples)
                noise1 = np.random.normal(
                    data_aug_params["normal_mean"],
                    data_aug_params["normal_sd"],
                    (n_aug_samples, n_x_features),
                )
                noise2 = np.random.normal(
                    data_aug_params["normal_mean"],
                    data_aug_params["normal_sd"],
                    (n_aug_samples, n_y_features),
                )

                data1 = xyz_data[rand, :] + noise1
                data2 = xanes_data[rand, :] + noise2

                element_label = np.append(element_label, element_label[rand])

            elif data_params["augment_type"].lower() == "random_combination":

                rand1 = random.choices(range(n_samples), k=n_aug_samples)
                rand2 = random.choices(range(n_samples), k=n_aug_samples)

                data1 = 0.5 * (xyz_data[rand1, :] + xyz_data[rand2, :])
                data2 = 0.5 * (xanes_data[rand1, :] + xanes_data[rand2, :])

                element_label = np.append(element_label, element_label[rand1])
            else:
                raise ValueError("augment_type not found")

            xyz_data = np.vstack((xyz_data, data1))
            xanes_data = np.vstack((xanes_data, data2))

            print(">> ...FINISHED AUGMENTING DATA...\n")

    print(xyz_data.shape)
    print(element_label.shape)

<<<<<<< HEAD
    # else:
    exp_name = f"{mode}_{model_mode}"
=======
    if save:
        model_dir = unique_path(Path("."), "model")
        model_dir.mkdir()
        with open(model_dir / "descriptor.pickle", "wb") as f:
            pickle.dump(descriptor, f)
        with open(model_dir / "dataset.npz", "wb") as f:
            np.savez_compressed(f, ids=ids, x=xyz_data, y=xanes_data, e=e)

    print(">> shuffling and selecting data...")
    xyz, xanes, element = shuffle(
        xyz_data, xanes_data, element_label, random_state=rng, n_samples=max_samples
    )
    print(">> ...shuffled and selected!\n")

    # Setup K-fold Cross Validation variables
    if kfold_params:
        kfold_spooler = RepeatedKFold(
            n_splits=kfold_params["n_splits"],
            n_repeats=kfold_params["n_repeats"],
            random_state=rng,
        )
        fit_time = []
        prev_score = 1e6
        loss_fn = kfold_params["loss"]["loss_fn"]
        loss_args = kfold_params["loss"]["loss_args"]
        kfold_loss_fn = model_utils.LossSwitch().fn(loss_fn, loss_args)

>>>>>>> b6764856
    if mode == "train_xyz":
        print("training xyz structure")

        if model_mode == "mlp" or model_mode == "cnn":
            from learn import train

<<<<<<< HEAD
            model, score = train(xyz, xanes, exp_name, model_mode, hyperparams, epochs)
=======
            if kfold_params:
                # K-fold Cross Validation model evaluation
                train_score = []
                test_score = []
                for fold, (train_index, test_index) in enumerate(
                    kfold_spooler.split(xyz)
                ):
                    print(">> fitting neural net...")
                    # Training
                    start = time.time()
                    model, score = train(
                        xyz[train_index],
                        xanes[train_index],
                        model_mode,
                        hyperparams,
                        epochs,
                    )
                    train_score.append(score)
                    fit_time.append(time.time() - start)
                    # Testing
                    model.eval()
                    xyz_test = torch.from_numpy(xyz[test_index]).float()
                    pred_xanes = model(xyz_test)
                    pred_score = kfold_loss_fn(
                        torch.tensor(xanes[test_index]), pred_xanes
                    ).item()
                    test_score.append(pred_score)
                    if pred_score < prev_score:
                        best_model = model
                    prev_score = pred_score
                result = {
                    "fit_time": fit_time,
                    "train_score": train_score,
                    "test_score": test_score,
                }
                print_cross_validation_scores(result, model_mode)
            else:
                print(">> fitting neural net...")
                model, score = train(xyz, xanes, model_mode, hyperparams, epochs)
                summary(model, (1, xyz.shape[1]))
>>>>>>> b6764856

        elif model_mode == "ae_mlp" or model_mode == "ae_cnn":
            from ae_learn import train

            if kfold_params:
                # K-fold Cross Validation model evaluation
                train_score = []
                test_recon_score = []
                test_pred_score = []
                for fold, (train_index, test_index) in enumerate(
                    kfold_spooler.split(xyz)
                ):
                    print(">> fitting neural net...")
                    # Training
                    start = time.time()
                    model, score = train(
                        xyz[train_index],
                        xanes[train_index],
                        model_mode,
                        hyperparams,
                        epochs,
                    )
                    train_score.append(score)
                    fit_time.append(time.time() - start)
                    # Testing
                    model.eval()
                    xyz_test = torch.from_numpy(xyz[test_index]).float()
                    xanes_test = torch.from_numpy(xanes[test_index]).float()
                    recon_xyz, pred_xanes = model(xyz_test)
                    recon_score = kfold_loss_fn(xyz_test, recon_xyz).item()
                    pred_score = kfold_loss_fn(xanes_test, pred_xanes).item()
                    test_recon_score.append(recon_score)
                    test_pred_score.append(pred_score)
                    mean_score = np.mean([recon_score, pred_score])
                    if mean_score < prev_score:
                        best_model = model
                    prev_score = mean_score
                result = {
                    "fit_time": fit_time,
                    "train_score": train_score,
                    "test_recon_score": test_recon_score,
                    "test_pred_score": test_pred_score,
                }
                print_cross_validation_scores(result, model_mode)
            else:
                print(">> fitting neural net...")
                model, score = train(xyz, xanes, model_mode, hyperparams, epochs)
                summary(model, (1, xyz.shape[1]))

    elif mode == "train_xanes":
        print("training xanes spectrum")

        print(">> fitting neural net...")

        if model_mode == "mlp" or model_mode == "cnn":
            from learn import train

<<<<<<< HEAD
            print(xanes.shape)
            model, score = train(xanes, xyz, exp_name, model_mode, hyperparams, epochs)
=======
            if kfold_params:
                train_score = []
                test_score = []
                # K-fold Cross Validation model evaluation
                for fold, (train_index, test_index) in enumerate(
                    kfold_spooler.split(xyz)
                ):
                    print(">> fitting neural net...")
                    # Training
                    start = time.time()
                    model, score = train(
                        xanes[train_index],
                        xyz[train_index],
                        model_mode,
                        hyperparams,
                        epochs,
                    )
                    train_score.append(score)
                    fit_time.append(time.time() - start)
                    # Testing
                    model.eval()
                    xanes_test = torch.from_numpy(xanes[test_index]).float()
                    pred_xyz = model(xanes_test)
                    pred_score = kfold_loss_fn(
                        torch.tensor(xyz[test_index]), pred_xyz
                    ).item()
                    test_score.append(pred_score)
                    if pred_score < prev_score:
                        best_model = model
                    prev_score = pred_score
                result = {
                    "fit_time": fit_time,
                    "train_score": train_score,
                    "test_score": test_score,
                }
                print_cross_validation_scores(result, model_mode)
            else:
                print(">> fitting neural net...")
                model, score = train(xanes, xyz, model_mode, hyperparams, epochs)
                summary(model, (1, xanes.shape[1]))
>>>>>>> b6764856

        elif model_mode == "ae_mlp" or model_mode == "ae_cnn":
            from ae_learn import train

            if kfold_params:
                # K-fold Cross Validation model evaluation
                train_score = []
                test_recon_score = []
                test_pred_score = []
                for fold, (train_index, test_index) in enumerate(
                    kfold_spooler.split(xyz)
                ):
                    print(">> fitting neural net...")
                    # Training
                    start = time.time()
                    model, score = train(
                        xanes[train_index],
                        xyz[train_index],
                        model_mode,
                        hyperparams,
                        epochs,
                    )
                    train_score.append(score)
                    fit_time.append(time.time() - start)
                    # Testing
                    model.eval()
                    xyz_test = torch.from_numpy(xyz[test_index]).float()
                    xanes_test = torch.from_numpy(xanes[test_index]).float()
                    recon_xanes, pred_xyz = model(xanes_test)
                    recon_score = kfold_loss_fn(xanes_test, recon_xanes).item()
                    pred_score = kfold_loss_fn(xyz_test, pred_xyz).item()
                    test_recon_score.append(recon_score)
                    test_pred_score.append(pred_score)
                    mean_score = np.mean([recon_score, pred_score])
                    if mean_score < prev_score:
                        best_model = model
                    prev_score = mean_score
                result = {
                    "fit_time": fit_time,
                    "train_score": train_score,
                    "test_recon_score": test_recon_score,
                    "test_pred_score": test_pred_score,
                }
                print_cross_validation_scores(result, model_mode)
            else:
                print(">> fitting neural net...")
                model, score = train(xanes, xyz, model_mode, hyperparams, epochs)
                summary(model, (1, xanes.shape[1]))

    elif mode == "train_aegan":
        from aegan_learn import train_aegan

        if kfold_params:
            # K-fold Cross Validation model evaluation
            train_score = []
            test_recon_xyz_score = []
            test_recon_xanes_score = []
            test_pred_xyz_score = []
            test_pred_xanes_score = []
            for fold, (train_index, test_index) in enumerate(kfold_spooler.split(xyz)):
                print(">> fitting neural net...")
                # Training
                start = time.time()
                model, score = train_aegan(
                    xyz[train_index], xanes[train_index], hyperparams, epochs
                )
                train_score.append(score["train_loss"][-1])
                fit_time.append(time.time() - start)
                # Testing
                model.eval()
                xyz_test = torch.from_numpy(xyz[test_index]).float()
                xanes_test = torch.from_numpy(xanes[test_index]).float()
                (
                    recon_xyz,
                    recon_xanes,
                    pred_xyz,
                    pred_xanes,
                ) = model.reconstruct_all_predict_all(xyz_test, xanes_test)
                recon_xyz_score = kfold_loss_fn(xyz_test, recon_xyz).item()
                recon_xanes_score = kfold_loss_fn(xanes_test, recon_xanes).item()
                pred_xyz_score = kfold_loss_fn(xyz_test, pred_xyz).item()
                pred_xanes_score = kfold_loss_fn(xanes_test, pred_xanes).item()
                test_recon_xyz_score.append(recon_xyz_score)
                test_recon_xanes_score.append(recon_xanes_score)
                test_pred_xyz_score.append(pred_xyz_score)
                test_pred_xanes_score.append(pred_xanes_score)
                mean_score = np.mean(
                    [
                        recon_xyz_score,
                        recon_xanes_score,
                        pred_xyz_score,
                        pred_xanes_score,
                    ]
                )
                if mean_score < prev_score:
                    best_model = model
                prev_score = mean_score

            result = {
                "fit_time": fit_time,
                "train_score": train_score,
                "test_recon_xyz_score": test_recon_xyz_score,
                "test_recon_xanes_score": test_recon_xanes_score,
                "test_pred_xyz_score": test_pred_xyz_score,
                "test_pred_xanes_score": test_pred_xanes_score,
            }
            print_cross_validation_scores(result, model_mode)
        else:
            print(">> fitting neural net...")
            model, score = train_aegan(xyz, xanes, hyperparams, epochs)
            summary(model)

        # from plot import plot_running_aegan

        # plot_running_aegan(losses, model_dir)

    if save:
        if kfold_params:
            torch.save(best_model, model_dir / f"model.pt")
            print("Saved best model to disk")
        else:
            torch.save(model, model_dir / f"model.pt")
            print("Saved model to disk")

    else:
        print("none")

    return<|MERGE_RESOLUTION|>--- conflicted
+++ resolved
@@ -132,88 +132,6 @@
 
     rng = RandomState(seed=seed)
 
-<<<<<<< HEAD
-    x_path = Path(x_path)
-    y_path = Path(y_path)
-
-    for path in (x_path, y_path):
-        if not path.exists():
-            err_str = f"path to X/Y data ({path}) doesn't exist"
-            raise FileNotFoundError(err_str)
-
-    if x_path.is_dir() and y_path.is_dir():
-        print(">> loading data from directories...\n")
-
-        ids = list(set(list_filestems(x_path)) & set(list_filestems(y_path)))
-
-        ids.sort()
-
-        descriptors = {"rdc": RDC, "wacsf": WACSF}
-
-        descriptor = descriptors.get(descriptor_type)(**descriptor_params)
-
-        n_samples = len(ids)
-        n_x_features = descriptor.get_len()
-        n_y_features = linecount(y_path / f"{ids[0]}.txt") - 2
-
-        x = np.full((n_samples, n_x_features), np.nan)
-        print(">> preallocated {}x{} array for X data...".format(*x.shape))
-        y = np.full((n_samples, n_y_features), np.nan)
-        print(">> preallocated {}x{} array for Y data...".format(*y.shape))
-        print(">> ...everything preallocated!\n")
-
-        print(">> loading data into array(s)...")
-        for i, id_ in enumerate(tqdm.tqdm(ids)):
-            with open(x_path / f"{id_}.xyz", "r") as f:
-                atoms = load_xyz(f)
-                # print(type(atoms))
-            x[i, :] = descriptor.transform(atoms)
-            with open(y_path / f"{id_}.txt", "r") as f:
-                xanes = load_xanes(f)
-                # print(xanes.spectrum)
-            e, y[i, :] = xanes.spectrum
-        print(">> ...loaded into array(s)!\n")
-
-        if save:
-            model_dir = unique_path(Path("."), "model")
-            model_dir.mkdir()
-            with open(model_dir / "descriptor.pickle", "wb") as f:
-                pickle.dump(descriptor, f)
-            with open(model_dir / "dataset.npz", "wb") as f:
-                np.savez_compressed(f, ids=ids, x=x, y=y, e=e)
-
-    elif x_path[i].is_file() and y_path[i].is_file():
-        print(">> loading data from .npz archive(s)...\n")
-
-        with open(x_path, "rb") as f:
-            x = np.load(f)["x"]
-        print(">> ...loaded {}x{} array of X data".format(*x.shape))
-        with open(y_path, "rb") as f:
-            y = np.load(f)["y"]
-            e = np.load(f)["e"]
-        print(">> ...loaded {}x{} array of Y data".format(*y.shape))
-        print(">> ...everything loaded!\n")
-
-        if save:
-            print(">> overriding save flag (running in `--no-save` mode)\n")
-            save = False
-
-    else:
-
-        err_str = (
-            "paths to X/Y data are expected to be either a) both "
-            "files (.npz archives), or b) both directories"
-        )
-        raise TypeError(err_str)
-
-    print(">> shuffling and selecting data...")
-    xyz, xanes = shuffle(x, y, random_state=rng, n_samples=max_samples)
-    print(">> ...shuffled and selected!\n")
-
-    # if kfold_params:
-
-    #     kfold_spooler = RepeatedKFold(**kfold_params, random_state=rng)
-=======
     xyz_path = [Path(p) for p in glob(x_path)]
     xanes_path = [Path(p) for p in glob(y_path)]
 
@@ -239,7 +157,7 @@
                 & set(list_filestems(xanes_path[n_element]))
             )
 
-            ids.sort()
+        ids.sort()
 
             descriptors = {"rdc": RDC, "wacsf": WACSF}
 
@@ -266,9 +184,13 @@
                 e, xanes_data[i, :] = xanes.spectrum
             print(">> ...loaded into array(s)!\n")
 
-            xyz_list.append(xyz_data)
-            xanes_list.append(xanes_data)
-            e_list.append(e)
+        if save:
+            model_dir = unique_path(Path("."), "model")
+            model_dir.mkdir()
+            with open(model_dir / "descriptor.pickle", "wb") as f:
+                pickle.dump(descriptor, f)
+            with open(model_dir / "dataset.npz", "wb") as f:
+                np.savez_compressed(f, ids=ids, x=x, y=y, e=e)
 
         elif x_path[n_element].is_file() and y_path[n_element].is_file():
             print(">> loading data from .npz archive(s)...\n")
@@ -290,7 +212,7 @@
                 print(">> overriding save flag (running in `--no-save` mode)\n")
                 save = False
 
-        else:
+    else:
 
             err_str = (
                 "paths to X/Y data are expected to be either a) both "
@@ -313,7 +235,6 @@
             print(">> ...AUGMENTING DATA...\n")
             if data_params["augment_type"].lower() == "random_noise":
                 # augment data as random data point + noise
->>>>>>> b6764856
 
                 rand = random.choices(range(n_samples), k=n_aug_samples)
                 noise1 = np.random.normal(
@@ -352,10 +273,6 @@
     print(xyz_data.shape)
     print(element_label.shape)
 
-<<<<<<< HEAD
-    # else:
-    exp_name = f"{mode}_{model_mode}"
-=======
     if save:
         model_dir = unique_path(Path("."), "model")
         model_dir.mkdir()
@@ -383,16 +300,12 @@
         loss_args = kfold_params["loss"]["loss_args"]
         kfold_loss_fn = model_utils.LossSwitch().fn(loss_fn, loss_args)
 
->>>>>>> b6764856
     if mode == "train_xyz":
         print("training xyz structure")
 
         if model_mode == "mlp" or model_mode == "cnn":
             from learn import train
 
-<<<<<<< HEAD
-            model, score = train(xyz, xanes, exp_name, model_mode, hyperparams, epochs)
-=======
             if kfold_params:
                 # K-fold Cross Validation model evaluation
                 train_score = []
@@ -433,7 +346,6 @@
                 print(">> fitting neural net...")
                 model, score = train(xyz, xanes, model_mode, hyperparams, epochs)
                 summary(model, (1, xyz.shape[1]))
->>>>>>> b6764856
 
         elif model_mode == "ae_mlp" or model_mode == "ae_cnn":
             from ae_learn import train
@@ -491,10 +403,6 @@
         if model_mode == "mlp" or model_mode == "cnn":
             from learn import train
 
-<<<<<<< HEAD
-            print(xanes.shape)
-            model, score = train(xanes, xyz, exp_name, model_mode, hyperparams, epochs)
-=======
             if kfold_params:
                 train_score = []
                 test_score = []
@@ -535,7 +443,6 @@
                 print(">> fitting neural net...")
                 model, score = train(xanes, xyz, model_mode, hyperparams, epochs)
                 summary(model, (1, xanes.shape[1]))
->>>>>>> b6764856
 
         elif model_mode == "ae_mlp" or model_mode == "ae_cnn":
             from ae_learn import train
