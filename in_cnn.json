{
<<<<<<< HEAD
    "x_path": "/data/datasets/fe/preconv/xyz_train",
    "y_path": "/data/datasets/fe/preconv/xanes_train",
=======
    "x_path": "data/datasets/fe/preconv/xyz_train",
    "y_path": "data/datasets/fe/preconv/xanes_train",
>>>>>>> b6764856
    "descriptor_type": "wacsf",
    "descriptor_params": {
        "r_min": 1.0,
        "r_max": 6.0,
        "n_g2": 16,
        "n_g4": 32
    },
    "hyperparams": {
        "batch_size": 32,
        "out_channel": 16,
        "channel_mul": 2,
        "hidden_layer": 128,
        "activation": "prelu",
        "loss": {"loss_fn" : "wcc", "loss_args" : 10},
        "lr": 0.00001,
        "dropout": 0.0,
        "weight_init_seed":2023,
        "kernel_init": "xavier_uniform",
        "bias_init": "zeros",
        "kernel_size": 3,
        "stride": 2
    },
    "seed": 2021,
    "epochs": 100,
    "variance_threshold": 0.0
}<|MERGE_RESOLUTION|>--- conflicted
+++ resolved
@@ -1,11 +1,6 @@
 {
-<<<<<<< HEAD
-    "x_path": "/data/datasets/fe/preconv/xyz_train",
-    "y_path": "/data/datasets/fe/preconv/xanes_train",
-=======
     "x_path": "data/datasets/fe/preconv/xyz_train",
     "y_path": "data/datasets/fe/preconv/xanes_train",
->>>>>>> b6764856
     "descriptor_type": "wacsf",
     "descriptor_params": {
         "r_min": 1.0,
@@ -19,10 +14,13 @@
         "channel_mul": 2,
         "hidden_layer": 128,
         "activation": "prelu",
-        "loss": {"loss_fn" : "wcc", "loss_args" : 10},
+        "loss": {
+            "loss_fn": "wcc",
+            "loss_args": 10
+        },
         "lr": 0.00001,
         "dropout": 0.0,
-        "weight_init_seed":2023,
+        "weight_init_seed": 2023,
         "kernel_init": "xavier_uniform",
         "bias_init": "zeros",
         "kernel_size": 3,
