--- conflicted
+++ resolved
@@ -6,857 +6,12 @@
 from torch.autograd import Variable
 import numpy as np
 
-<<<<<<< HEAD
-
-# class AEGANTrainer(nn.Module):
-#     def __init__(self, **params):
-#         super().__init__()
-
-#         self.input_size_a = params["dim_a"]
-#         self.input_size_b = params["dim_b"]
-#         self.hidden_size = params["hidden_size"]
-#         self.dropout = params["dropout"]
-
-#         self.n_hl_gen = params["n_hl_gen"]
-#         self.n_hl_shared = params["n_hl_shared"]
-#         self.n_hl_dis = params["n_hl_dis"]
-
-#         # Select activation function
-#         activation_switch = ActivationSwitch()
-#         self.activation = activation_switch.fn(params["activation"])
-
-#         # Select loss functions
-#         loss_switch = LossSwitch()
-#         self.loss_fn_gen = loss_switch.fn(params["loss_gen"])
-#         self.loss_fn_dis = loss_switch.fn(params["loss_dis"])
-
-#         # Initialise the generative autoencoder networks
-#         self.gen_a = AEGen(
-#             input_size=self.input_size_a,
-#             num_hidden_layer=self.n_hl_gen,
-#             hidden_size=self.hidden_size,
-#             dropout=self.dropout,
-#             activation=self.activation,
-#         )  # autoencoder for domain a
-#         self.gen_b = AEGen(
-#             input_size=self.input_size_b,
-#             num_hidden_layer=self.n_hl_gen,
-#             hidden_size=self.hidden_size,
-#             dropout=self.dropout,
-#             activation=self.activation,
-#         )  # autoencoder for domain b
-
-#         # Initialise the shared autoencoder layers
-#         self.enc_shared = SharedLayer(
-#             num_hidden_layer=self.n_hl_shared,
-#             hidden_size=self.hidden_size,
-#             dropout=self.dropout,
-#             activation=self.activation,
-#         )
-#         self.dec_shared = SharedLayer(
-#             num_hidden_layer=self.n_hl_shared,
-#             hidden_size=self.hidden_size,
-#             dropout=self.dropout,
-#             activation=self.activation,
-#         )
-
-#         # Initialise the discriminator networks
-#         self.dis_a = Dis(
-#             input_size=self.input_size_a,
-#             num_hidden_layer=self.n_hl_dis,
-#             hidden_size=self.hidden_size,
-#             dropout=self.dropout,
-#             activation=self.activation,
-#             loss_fn=self.loss_fn_dis,
-#         )  # discriminator for domain a
-#         self.dis_b = Dis(
-#             input_size=self.input_size_b,
-#             num_hidden_layer=self.n_hl_dis,
-#             hidden_size=self.hidden_size,
-#             dropout=self.dropout,
-#             activation=self.activation,
-#             loss_fn=self.loss_fn_dis,
-#         )  # discriminator for domain b
-
-#         # Learning rate
-#         self.lr_gen = params["lr_gen"]
-#         self.lr_dis = params["lr_dis"]
-
-#         params_gen = [
-#             param for name, param in self.named_parameters() if "dis" not in name
-#         ]
-#         params_dis = [param for name, param in self.named_parameters() if "dis" in name]
-
-#         # Optim for generators and discriminators
-#         self.gen_opt = torch.optim.Adam(params_gen, lr=self.lr_gen, weight_decay=1e-5)
-#         self.dis_opt = torch.optim.Adam(params_dis, lr=self.lr_dis, weight_decay=1e-5)
-
-#     # Reconstruct structure from structure
-#     def reconstruct_structure(self, x):
-#         enc = self.gen_a.encode(x)
-#         shared_enc = self.enc_shared.forward(enc)
-#         shared_dec = self.dec_shared.forward(shared_enc)
-#         recon = self.gen_a.decode(shared_dec)
-#         return recon
-
-#     # Reconstruct spectrum from spectrum
-#     def reconstruct_spectrum(self, x):
-#         enc = self.gen_b.encode(x)
-#         shared_enc = self.enc_shared.forward(enc)
-#         shared_dec = self.dec_shared.forward(shared_enc)
-#         recon = self.gen_b.decode(shared_dec)
-#         return recon
-
-#     # Predict spectrum from structure
-#     def predict_spectrum(self, x):
-#         enc = self.gen_a.encode(x)
-#         shared_enc = self.enc_shared.forward(enc)
-#         shared_dec = self.dec_shared.forward(shared_enc)
-#         pred = self.gen_b.decode(shared_dec)
-#         return pred
-
-#     # Predict structure from spectrum
-#     def predict_structure(self, x):
-#         enc = self.gen_b.encode(x)
-#         shared_enc = self.enc_shared.forward(enc)
-#         shared_dec = self.dec_shared.forward(shared_enc)
-#         pred = self.gen_a.decode(shared_dec)
-#         return pred
-
-#     # Reconstruct and predict spectrum and structure from inputs
-#     def reconstruct_all_predict_all(self, x_a, x_b):
-
-#         enc_a = self.gen_a.encode(x_a)
-#         enc_b = self.gen_b.encode(x_b)
-
-#         shared_enc_a = self.enc_shared.forward(enc_a)
-#         shared_enc_b = self.enc_shared.forward(enc_b)
-
-#         shared_dec_a = self.dec_shared.forward(shared_enc_a)
-#         shared_dec_b = self.dec_shared.forward(shared_enc_b)
-
-#         x_ba = self.gen_a.decode(shared_dec_b)
-#         x_ab = self.gen_b.decode(shared_dec_a)
-
-#         x_a_recon = self.gen_a.decode(shared_dec_a)
-#         x_b_recon = self.gen_b.decode(shared_dec_b)
-
-#         return x_a_recon, x_b_recon, x_ba, x_ab
-
-#     def recon_criterion(self, pred, target):
-#         loss_fn = self.loss_fn_gen
-#         loss = loss_fn(pred, target)
-#         return loss
-
-#     def forward(self, x_a, x_b):
-#         enc_a = self.gen_a.encode(x_a)
-#         enc_b = self.gen_b.encode(x_b)
-
-#         shared_enc_a = self.enc_shared.forward(enc_a)
-#         shared_enc_b = self.enc_shared.forward(enc_b)
-
-#         shared_dec_a = self.dec_shared.forward(shared_enc_a)
-#         shared_dec_b = self.dec_shared.forward(shared_enc_b)
-
-#         x_ba = self.gen_a.decode(shared_dec_b)
-#         x_ab = self.gen_b.decode(shared_dec_a)
-#         return x_ab, x_ba
-
-#     def gen_update(self, x_a, x_b):
-#         self.gen_opt.zero_grad()
-#         # encode
-#         enc_a = self.gen_a.encode(x_a)
-#         enc_b = self.gen_b.encode(x_b)
-
-#         # encode shared layer
-#         shared_enc_a = self.enc_shared.forward(enc_a)
-#         shared_enc_b = self.enc_shared.forward(enc_b)
-#         # decode shared layer
-#         shared_dec_a = self.dec_shared.forward(shared_enc_a)
-#         shared_dec_b = self.dec_shared.forward(shared_enc_b)
-
-#         # decode (within domain)
-#         x_a_recon = self.gen_a.decode(shared_dec_a)
-#         x_b_recon = self.gen_b.decode(shared_dec_b)
-
-#         # decode (cross domain)
-#         x_ba = self.gen_a.decode(shared_dec_b)
-#         x_ab = self.gen_b.decode(shared_dec_a)
-
-#         # scale loss by mean-maximum value of input
-#         a_max = torch.max(x_a)
-#         b_max = torch.max(x_b)
-
-#         # reconstruction loss
-#         loss_recon_a = self.recon_criterion(x_a_recon, x_a) / a_max
-#         loss_recon_b = self.recon_criterion(x_b_recon, x_b) / b_max
-#         loss_pred_a = self.recon_criterion(x_ba, x_a) / a_max
-#         loss_pred_b = self.recon_criterion(x_ab, x_b) / b_max
-
-#         # total loss
-#         loss_total = loss_recon_a + loss_recon_b + loss_pred_a + loss_pred_b
-
-#         # loss_gen = loss_gen_total.item()
-
-#         loss_total.backward()
-#         self.gen_opt.step()
-
-#     def dis_update(self, x_a, x_b):
-#         # encode
-#         self.dis_opt.zero_grad()
-#         y_a = self.gen_a.encode(x_a)
-#         y_b = self.gen_b.encode(x_b)
-
-#         # encode shared layer
-#         shared_enc_a = self.enc_shared.forward(y_a)
-#         shared_enc_b = self.enc_shared.forward(y_b)
-#         # decode shared layer
-#         shared_dec_a = self.dec_shared.forward(shared_enc_a)
-#         shared_dec_b = self.dec_shared.forward(shared_enc_b)
-
-#         # decode (cross domain)
-#         x_ba = self.gen_a.decode(shared_dec_b)
-#         x_ab = self.gen_b.decode(shared_dec_a)
-#         # decode (within domain)
-#         x_a_recon = self.gen_a.decode(shared_dec_a)
-#         x_b_recon = self.gen_b.decode(shared_dec_b)
-
-#         # Discriminator loss for real inputs
-#         loss_dis_adv_a = self.dis_a.calc_gen_loss(x_a)
-#         loss_dis_adv_b = self.dis_b.calc_gen_loss(x_b)
-
-#         loss_gen_adv_a = self.dis_a.calc_dis_loss(x_ba, x_a)
-#         loss_gen_adv_b = self.dis_b.calc_dis_loss(x_ab, x_b)
-
-#         loss_gen_recon_a = self.dis_a.calc_dis_loss(x_a_recon, x_a)
-#         loss_gen_recon_b = self.dis_b.calc_dis_loss(x_b_recon, x_b)
-
-#         loss_real = 0.5 * (loss_dis_adv_a + loss_dis_adv_b)
-#         loss_fake = 0.25 * (
-#             loss_gen_adv_a + loss_gen_recon_a + loss_gen_adv_b + loss_gen_recon_b
-#         )
-
-#         self.loss_dis_total = loss_real + loss_fake
-
-#         self.loss_dis_total.backward()
-#         self.dis_opt.step()
-
-
-# class SharedLayer(nn.Module):
-#     # Autoencoder architecture
-#     def __init__(self, num_hidden_layer, hidden_size, dropout, activation):
-#         super().__init__()
-#         self.num_hidden_layer = num_hidden_layer
-#         self.hidden_size = hidden_size
-#         self.activation = activation
-#         self.dropout = dropout
-#         linear_layers = []
-#         for layer in range(num_hidden_layer):
-#             linear_layers.append(nn.Linear(self.hidden_size, self.hidden_size))
-#             linear_layers.append(nn.BatchNorm1d(self.hidden_size))
-#             linear_layers.append(self.activation)
-#         self.linear_layers = nn.Sequential(*linear_layers)
-#         self.out_layer = nn.Sequential(
-#             nn.Linear(self.hidden_size, self.hidden_size),
-#             nn.BatchNorm1d(self.hidden_size),
-#         )
-
-#     def forward(self, x):
-#         x = self.linear_layers(x)
-#         x = self.out_layer(x)
-#         return x
-
-
-# class AEGen(nn.Module):
-#     # Autoencoder architecture
-#     def __init__(self, input_size, num_hidden_layer, hidden_size, dropout, activation):
-#         super().__init__()
-#         self.input_size = input_size
-#         self.output_size = input_size
-#         self.num_hidden_layer = num_hidden_layer
-#         self.activation = activation
-#         self.hidden_size = hidden_size
-#         self.dropout = dropout
-
-#         enc_layer = []
-#         for layer in range(num_hidden_layer - 1):
-#             enc_layer.append(nn.Linear(self.hidden_size, self.hidden_size))
-#             enc_layer.append(nn.BatchNorm1d(self.hidden_size))
-#             enc_layer.append(self.activation)
-#         self.enc_layer = nn.Sequential(*enc_layer)
-
-#         dec_layer = []
-#         for layer in range(num_hidden_layer):
-#             dec_layer.append(nn.Linear(self.hidden_size, self.hidden_size))
-#             dec_layer.append(nn.BatchNorm1d(self.hidden_size))
-#             dec_layer.append(self.activation)
-#         self.dec_layer = nn.Sequential(*dec_layer)
-#         self.enc_input = nn.Sequential(
-#             nn.Linear(self.input_size, self.hidden_size),
-#             nn.BatchNorm1d(self.hidden_size),
-#             self.activation,
-#         )
-#         self.enc_output = nn.Sequential(
-#             nn.Linear(self.hidden_size, self.hidden_size),
-#             nn.BatchNorm1d(self.hidden_size),
-#         )
-#         self.dec_output = nn.Sequential(
-#             nn.Linear(self.hidden_size, self.output_size), self.activation
-#         )
-
-#     def encode(self, x):
-#         x = self.enc_input(x)
-#         x = self.enc_layer(x)
-#         out = self.enc_output(x)
-#         return x
-
-#     def decode(self, x):
-#         x = self.dec_layer(x)
-#         out = self.dec_output(x)
-#         return out
-
-
-# class Dis(nn.Module):
-#     # Discriminator architecture
-#     def __init__(
-#         self, input_size, num_hidden_layer, hidden_size, dropout, activation, loss_fn
-#     ):
-#         super().__init__()
-#         self.input_size = input_size
-#         self.num_hidden_layer = num_hidden_layer
-#         self.hidden_size = hidden_size
-#         self.dropout = dropout
-#         self.activation = activation
-#         self.loss_fn = loss_fn
-#         linear_layers = []
-#         for layer in range(num_hidden_layer - 1):
-#             linear_layers.append(nn.Linear(self.hidden_size, self.hidden_size))
-#             linear_layers.append(nn.BatchNorm1d(self.hidden_size))
-#             linear_layers.append(self.activation)
-#         self.linear_layers = nn.Sequential(*linear_layers)
-#         self.input_layer = nn.Sequential(
-#             nn.Linear(self.input_size, self.hidden_size),
-#             nn.BatchNorm1d(self.hidden_size),
-#             self.activation,
-#         )
-#         self.output_layer = nn.Sequential(nn.Linear(self.hidden_size, 1), nn.Sigmoid())
-
-#     def forward(self, x):
-#         x = self.input_layer(x)
-#         x = self.linear_layers(x)
-#         out = self.output_layer(x)
-#         return out
-
-#     def calc_dis_loss(self, input_fake, input_real):
-#         # Calculate the loss to train D
-#         out0 = self.forward(input_fake)
-#         out1 = self.forward(input_real)
-#         loss = self.loss_fn(out0, out1)
-#         return loss
-
-#     def calc_gen_loss(self, input_fake):
-#         # Calculate the loss to train G
-#         out0 = self.forward(input_fake)
-#         ones = torch.ones((input_fake.size(0), 1))
-#         loss = self.loss_fn(out0, ones)
-#         return loss
-
-
-# def weight_init(m):
-#     if isinstance(m, nn.Linear):
-#         nn.init.zeros_(m.bias)
-#         nn.init.xavier_uniform_(m.weight)
-
-
-# # Select activation function from hyperparams inputs
-# class ActivationSwitch:
-#     def fn(self, activation):
-#         default = nn.PReLU()
-#         return getattr(
-#             self, f"activation_function_{activation.lower()}", lambda: default
-#         )()
-
-#     def activation_function_relu(self):
-#         return nn.ReLU()
-
-#     def activation_function_prelu(self):
-#         return nn.PReLU()
-
-#     def activation_function_tanh(self):
-#         return nn.Tanh()
-
-#     def activation_function_sigmoid(self):
-#         return nn.Sigmoid()
-
-#     def activation_function_elu(self):
-#         return nn.ELU()
-
-#     def activation_function_leakyrelu(self):
-#         return nn.LeakyReLU()
-
-#     def activation_function_selu(self):
-#         return nn.SELU()
-
-
-# # Select loss function from hyperparams inputs
-# class LossSwitch:
-#     def fn(self, loss_fn):
-#         default = nn.MSELoss()
-#         return getattr(self, f"loss_function_{loss_fn.lower()}", lambda: default)()
-
-#     def loss_function_mse(self):
-#         return nn.MSELoss()
-
-#     def loss_function_bce(self):
-#         return nn.BCELoss()
-
-#     def loss_function_emd(self):
-#         return EMDLoss()
-
-
-# # Earth mover distance as loss function
-# class EMDLoss(nn.Module):
-#     def __init__(self):
-#         super().__init__()
-
-#     def forward(self, y_true, y_pred):
-#         loss = torch.mean(
-#             torch.square(torch.cumsum(y_true, dim=-1) - torch.cumsum(y_pred, dim=-1)),
-#             dim=-1,
-#         ).sum()
-#         return loss
-
 from model import AEGANTrainer
 from model_utils import weight_init
 
 
 def train_aegan(x, y, hyperparams, n_epoch):
 
-=======
-
-class AEGANTrainer(nn.Module):
-    def __init__(self, **params):
-        super().__init__()
-
-        self.input_size_a = params["dim_a"]
-        self.input_size_b = params["dim_b"]
-        self.hidden_size = params["hidden_size"]
-        self.dropout = params["dropout"]
-
-        self.n_hl_gen = params["n_hl_gen"]
-        self.n_hl_shared = params["n_hl_shared"]
-        self.n_hl_dis = params["n_hl_dis"]
-
-        # Select activation function
-        activation_switch = ActivationSwitch()
-        self.activation = activation_switch.fn(params["activation"])
-
-        # Select loss functions
-        loss_switch = LossSwitch()
-        self.loss_fn_gen = loss_switch.fn(params["loss_gen"])
-        self.loss_fn_dis = loss_switch.fn(params["loss_dis"])
-
-        # Initialise the generative autoencoder networks
-        self.gen_a = AEGen(
-            input_size=self.input_size_a,
-            num_hidden_layer=self.n_hl_gen,
-            hidden_size=self.hidden_size,
-            dropout=self.dropout,
-            activation=self.activation,
-        )  # autoencoder for domain a
-        self.gen_b = AEGen(
-            input_size=self.input_size_b,
-            num_hidden_layer=self.n_hl_gen,
-            hidden_size=self.hidden_size,
-            dropout=self.dropout,
-            activation=self.activation,
-        )  # autoencoder for domain b
-
-        # Initialise the shared autoencoder layers
-        self.enc_shared = SharedLayer(
-            num_hidden_layer=self.n_hl_shared,
-            hidden_size=self.hidden_size,
-            dropout=self.dropout,
-            activation=self.activation,
-        )
-        self.dec_shared = SharedLayer(
-            num_hidden_layer=self.n_hl_shared,
-            hidden_size=self.hidden_size,
-            dropout=self.dropout,
-            activation=self.activation,
-        )
-
-        # Initialise the discriminator networks
-        self.dis_a = Dis(
-            input_size=self.input_size_a,
-            num_hidden_layer=self.n_hl_dis,
-            hidden_size=self.hidden_size,
-            dropout=self.dropout,
-            activation=self.activation,
-            loss_fn=self.loss_fn_dis,
-        )  # discriminator for domain a
-        self.dis_b = Dis(
-            input_size=self.input_size_b,
-            num_hidden_layer=self.n_hl_dis,
-            hidden_size=self.hidden_size,
-            dropout=self.dropout,
-            activation=self.activation,
-            loss_fn=self.loss_fn_dis,
-        )  # discriminator for domain b
-
-        # Learning rate
-        self.lr_gen = params["lr_gen"]
-        self.lr_dis = params["lr_dis"]
-
-        params_gen = [
-            param for name, param in self.named_parameters() if "dis" not in name
-        ]
-        params_dis = [param for name, param in self.named_parameters() if "dis" in name]
-
-        # Optim for generators and discriminators
-        self.gen_opt = torch.optim.Adam(params_gen, lr=self.lr_gen, weight_decay=1e-5)
-        self.dis_opt = torch.optim.Adam(params_dis, lr=self.lr_dis, weight_decay=1e-5)
-
-    # Reconstruct structure from structure
-    def reconstruct_structure(self, x):
-        enc = self.gen_a.encode(x)
-        shared_enc = self.enc_shared.forward(enc)
-        shared_dec = self.dec_shared.forward(shared_enc)
-        recon = self.gen_a.decode(shared_dec)
-        return recon
-
-    # Reconstruct spectrum from spectrum
-    def reconstruct_spectrum(self, x):
-        enc = self.gen_b.encode(x)
-        shared_enc = self.enc_shared.forward(enc)
-        shared_dec = self.dec_shared.forward(shared_enc)
-        recon = self.gen_b.decode(shared_dec)
-        return recon
-
-    # Predict spectrum from structure
-    def predict_spectrum(self, x):
-        enc = self.gen_a.encode(x)
-        shared_enc = self.enc_shared.forward(enc)
-        shared_dec = self.dec_shared.forward(shared_enc)
-        pred = self.gen_b.decode(shared_dec)
-        return pred
-
-    # Predict structure from spectrum
-    def predict_structure(self, x):
-        enc = self.gen_b.encode(x)
-        shared_enc = self.enc_shared.forward(enc)
-        shared_dec = self.dec_shared.forward(shared_enc)
-        pred = self.gen_a.decode(shared_dec)
-        return pred
-
-    # Reconstruct and predict spectrum and structure from inputs
-    def reconstruct_all_predict_all(self, x_a, x_b):
-
-        enc_a = self.gen_a.encode(x_a)
-        enc_b = self.gen_b.encode(x_b)
-
-        shared_enc_a = self.enc_shared.forward(enc_a)
-        shared_enc_b = self.enc_shared.forward(enc_b)
-
-        shared_dec_a = self.dec_shared.forward(shared_enc_a)
-        shared_dec_b = self.dec_shared.forward(shared_enc_b)
-
-        x_ba = self.gen_a.decode(shared_dec_b)
-        x_ab = self.gen_b.decode(shared_dec_a)
-
-        x_a_recon = self.gen_a.decode(shared_dec_a)
-        x_b_recon = self.gen_b.decode(shared_dec_b)
-
-        return x_a_recon, x_b_recon, x_ba, x_ab
-
-    def recon_criterion(self, pred, target):
-        loss_fn = self.loss_fn_gen
-        loss = loss_fn(pred, target)
-        return loss
-
-    def forward(self, x_a, x_b):
-        enc_a = self.gen_a.encode(x_a)
-        enc_b = self.gen_b.encode(x_b)
-
-        shared_enc_a = self.enc_shared.forward(enc_a)
-        shared_enc_b = self.enc_shared.forward(enc_b)
-
-        shared_dec_a = self.dec_shared.forward(shared_enc_a)
-        shared_dec_b = self.dec_shared.forward(shared_enc_b)
-
-        x_ba = self.gen_a.decode(shared_dec_b)
-        x_ab = self.gen_b.decode(shared_dec_a)
-        return x_ab, x_ba
-
-    def gen_update(self, x_a, x_b):
-        self.gen_opt.zero_grad()
-        # encode
-        enc_a = self.gen_a.encode(x_a)
-        enc_b = self.gen_b.encode(x_b)
-
-        # encode shared layer
-        shared_enc_a = self.enc_shared.forward(enc_a)
-        shared_enc_b = self.enc_shared.forward(enc_b)
-        # decode shared layer
-        shared_dec_a = self.dec_shared.forward(shared_enc_a)
-        shared_dec_b = self.dec_shared.forward(shared_enc_b)
-
-        # decode (within domain)
-        x_a_recon = self.gen_a.decode(shared_dec_a)
-        x_b_recon = self.gen_b.decode(shared_dec_b)
-
-        # decode (cross domain)
-        x_ba = self.gen_a.decode(shared_dec_b)
-        x_ab = self.gen_b.decode(shared_dec_a)
-
-        # scale loss by mean-maximum value of input
-        a_max = torch.max(x_a)
-        b_max = torch.max(x_b)
-
-        # reconstruction loss
-        loss_recon_a = self.recon_criterion(x_a_recon, x_a) / a_max
-        loss_recon_b = self.recon_criterion(x_b_recon, x_b) / b_max
-        loss_pred_a = self.recon_criterion(x_ba, x_a) / a_max
-        loss_pred_b = self.recon_criterion(x_ab, x_b) / b_max
-
-        # total loss
-        loss_total = loss_recon_a + loss_recon_b + loss_pred_a + loss_pred_b
-
-        # loss_gen = loss_gen_total.item()
-
-        loss_total.backward()
-        self.gen_opt.step()
-
-    def dis_update(self, x_a, x_b):
-        # encode
-        self.dis_opt.zero_grad()
-        y_a = self.gen_a.encode(x_a)
-        y_b = self.gen_b.encode(x_b)
-
-        # encode shared layer
-        shared_enc_a = self.enc_shared.forward(y_a)
-        shared_enc_b = self.enc_shared.forward(y_b)
-        # decode shared layer
-        shared_dec_a = self.dec_shared.forward(shared_enc_a)
-        shared_dec_b = self.dec_shared.forward(shared_enc_b)
-
-        # decode (cross domain)
-        x_ba = self.gen_a.decode(shared_dec_b)
-        x_ab = self.gen_b.decode(shared_dec_a)
-        # decode (within domain)
-        x_a_recon = self.gen_a.decode(shared_dec_a)
-        x_b_recon = self.gen_b.decode(shared_dec_b)
-
-        # Discriminator loss for real inputs
-        loss_dis_adv_a = self.dis_a.calc_gen_loss(x_a)
-        loss_dis_adv_b = self.dis_b.calc_gen_loss(x_b)
-
-        loss_gen_adv_a = self.dis_a.calc_dis_loss(x_ba, x_a)
-        loss_gen_adv_b = self.dis_b.calc_dis_loss(x_ab, x_b)
-
-        loss_gen_recon_a = self.dis_a.calc_dis_loss(x_a_recon, x_a)
-        loss_gen_recon_b = self.dis_b.calc_dis_loss(x_b_recon, x_b)
-
-        loss_real = 0.5 * (loss_dis_adv_a + loss_dis_adv_b)
-        loss_fake = 0.25 * (
-            loss_gen_adv_a + loss_gen_recon_a + loss_gen_adv_b + loss_gen_recon_b
-        )
-
-        self.loss_dis_total = loss_real + loss_fake
-
-        self.loss_dis_total.backward()
-        self.dis_opt.step()
-
-
-class SharedLayer(nn.Module):
-    # Autoencoder architecture
-    def __init__(self, num_hidden_layer, hidden_size, dropout, activation):
-        super().__init__()
-        self.num_hidden_layer = num_hidden_layer
-        self.hidden_size = hidden_size
-        self.activation = activation
-        self.dropout = dropout
-        linear_layers = []
-        for layer in range(num_hidden_layer):
-            linear_layers.append(nn.Linear(self.hidden_size, self.hidden_size))
-            linear_layers.append(nn.BatchNorm1d(self.hidden_size))
-            linear_layers.append(self.activation)
-        self.linear_layers = nn.Sequential(*linear_layers)
-        self.out_layer = nn.Sequential(
-            nn.Linear(self.hidden_size, self.hidden_size),
-            nn.BatchNorm1d(self.hidden_size),
-        )
-
-    def forward(self, x):
-        x = self.linear_layers(x)
-        x = self.out_layer(x)
-        return x
-
-
-class AEGen(nn.Module):
-    # Autoencoder architecture
-    def __init__(self, input_size, num_hidden_layer, hidden_size, dropout, activation):
-        super().__init__()
-        self.input_size = input_size
-        self.output_size = input_size
-        self.num_hidden_layer = num_hidden_layer
-        self.activation = activation
-        self.hidden_size = hidden_size
-        self.dropout = dropout
-
-        enc_layer = []
-        for layer in range(num_hidden_layer - 1):
-            enc_layer.append(nn.Linear(self.hidden_size, self.hidden_size))
-            enc_layer.append(nn.BatchNorm1d(self.hidden_size))
-            enc_layer.append(self.activation)
-        self.enc_layer = nn.Sequential(*enc_layer)
-
-        dec_layer = []
-        for layer in range(num_hidden_layer):
-            dec_layer.append(nn.Linear(self.hidden_size, self.hidden_size))
-            dec_layer.append(nn.BatchNorm1d(self.hidden_size))
-            dec_layer.append(self.activation)
-        self.dec_layer = nn.Sequential(*dec_layer)
-        self.enc_input = nn.Sequential(
-            nn.Linear(self.input_size, self.hidden_size),
-            nn.BatchNorm1d(self.hidden_size),
-            self.activation,
-        )
-        self.enc_output = nn.Sequential(
-            nn.Linear(self.hidden_size, self.hidden_size),
-            nn.BatchNorm1d(self.hidden_size),
-        )
-        self.dec_output = nn.Sequential(
-            nn.Linear(self.hidden_size, self.output_size), self.activation
-        )
-
-    def encode(self, x):
-        x = self.enc_input(x)
-        x = self.enc_layer(x)
-        out = self.enc_output(x)
-        return x
-
-    def decode(self, x):
-        x = self.dec_layer(x)
-        out = self.dec_output(x)
-        return out
-
-
-class Dis(nn.Module):
-    # Discriminator architecture
-    def __init__(
-        self, input_size, num_hidden_layer, hidden_size, dropout, activation, loss_fn
-    ):
-        super().__init__()
-        self.input_size = input_size
-        self.num_hidden_layer = num_hidden_layer
-        self.hidden_size = hidden_size
-        self.dropout = dropout
-        self.activation = activation
-        self.loss_fn = loss_fn
-        linear_layers = []
-        for layer in range(num_hidden_layer - 1):
-            linear_layers.append(nn.Linear(self.hidden_size, self.hidden_size))
-            linear_layers.append(nn.BatchNorm1d(self.hidden_size))
-            linear_layers.append(self.activation)
-        self.linear_layers = nn.Sequential(*linear_layers)
-        self.input_layer = nn.Sequential(
-            nn.Linear(self.input_size, self.hidden_size),
-            nn.BatchNorm1d(self.hidden_size),
-            self.activation,
-        )
-        self.output_layer = nn.Sequential(nn.Linear(self.hidden_size, 1), nn.Sigmoid())
-
-    def forward(self, x):
-        x = self.input_layer(x)
-        x = self.linear_layers(x)
-        out = self.output_layer(x)
-        return out
-
-    def calc_dis_loss(self, input_fake, input_real):
-        # Calculate the loss to train D
-        out0 = self.forward(input_fake)
-        out1 = self.forward(input_real)
-        loss = self.loss_fn(out0, out1)
-        return loss
-
-    def calc_gen_loss(self, input_fake):
-        # Calculate the loss to train G
-        out0 = self.forward(input_fake)
-        ones = torch.ones((input_fake.size(0), 1))
-        loss = self.loss_fn(out0, ones)
-        return loss
-
-
-def weight_init(m):
-    if isinstance(m, nn.Linear):
-        nn.init.zeros_(m.bias)
-        nn.init.xavier_uniform_(m.weight)
-
-
-# Select activation function from hyperparams inputs
-class ActivationSwitch:
-    def fn(self, activation):
-        default = nn.PReLU()
-        return getattr(
-            self, f"activation_function_{activation.lower()}", lambda: default
-        )()
-
-    def activation_function_relu(self):
-        return nn.ReLU()
-
-    def activation_function_prelu(self):
-        return nn.PReLU()
-
-    def activation_function_tanh(self):
-        return nn.Tanh()
-
-    def activation_function_sigmoid(self):
-        return nn.Sigmoid()
-
-    def activation_function_elu(self):
-        return nn.ELU()
-
-    def activation_function_leakyrelu(self):
-        return nn.LeakyReLU()
-
-    def activation_function_selu(self):
-        return nn.SELU()
-
-
-# Select loss function from hyperparams inputs
-class LossSwitch:
-    def fn(self, loss_fn):
-        default = nn.MSELoss()
-        return getattr(self, f"loss_function_{loss_fn.lower()}", lambda: default)()
-
-    def loss_function_mse(self):
-        return nn.MSELoss()
-
-    def loss_function_bce(self):
-        # return nn.BCELoss()
-        return nn.BCEWithLogitsLoss()
-
-    def loss_function_emd(self):
-        return EMDLoss()
-
-
-# Earth mover distance as loss function
-class EMDLoss(nn.Module):
-    def __init__(self):
-        super().__init__()
-
-    def forward(self, y_true, y_pred):
-        loss = torch.mean(
-            torch.square(torch.cumsum(y_true, dim=-1) - torch.cumsum(y_pred, dim=-1)),
-            dim=-1,
-        ).sum()
-        return loss
-
-
-def train_aegan(x, y, hyperparams, n_epoch):
-
->>>>>>> 2e425b6a
     device = torch.device("cuda:0" if torch.cuda.is_available() else "cpu")
 
     torch.manual_seed(1)
