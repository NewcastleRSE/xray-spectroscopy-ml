name: Test

on:
  push:
    branches:
      - '*'

jobs:
  build:
    
    runs-on: ubuntu-latest

    steps:
      - uses: actions/checkout@v3

      - name: Install Python
        uses: actions/setup-python@v4
        with:
          python-version: "3.10"

      - name: Install Python dependencies
        run: |
          python3 -m pip install --upgrade pip
          python -m pip install .

      - name: MLP (STD)
        run: |
<<<<<<< HEAD
          rm -rf models/mlp_std_001
          python3 -m xanesnet.cli --mode train_xyz --in_file ./.github/workflows/inputs/in_mlp.yaml
          python3 -m xanesnet.cli --mode predict_xanes --in_model models/mlp_std_001 --in_file ./.github/workflows/inputs/in_predict.yaml
=======
          python3 -m xanesnet.cli --mode train_xyz --in_file ./.github/workflows/inputs/in_mlp.yaml
          python3 -m xanesnet.cli --mode predict_xanes --in_model models/mlp_std_001 --in_file ./.github/workflows/inputs/in_predict.yaml
          python3 -m xanesnet.cli --mode train_xanes --in_file ./.github/workflows/inputs/in_mlp.yaml
          python3 -m xanesnet.cli --mode predict_xyz --in_model models/mlp_std_002 --in_file ./.github/workflows/inputs/in_predict.yaml
>>>>>>> d3e67a82

      - name: MLP (Kfold)
        run: |
          sed -i 's/kfold: False/kfold: True/' ./.github/workflows/inputs/in_mlp.yaml
          python3 -m xanesnet.cli --mode train_xyz --in_file ./.github/workflows/inputs/in_mlp.yaml
          python3 -m xanesnet.cli --mode predict_xanes --in_model models/mlp_kfold_001 --in_file ./.github/workflows/inputs/in_predict.yaml
          python3 -m xanesnet.cli --mode train_xanes --in_file ./.github/workflows/inputs/in_mlp.yaml
          python3 -m xanesnet.cli --mode predict_xyz --in_model models/mlp_kfold_002 --in_file ./.github/workflows/inputs/in_predict.yaml
          sed -i 's/kfold: True/kfold: False/' ./.github/workflows/inputs/in_mlp.yaml

      - name: MLP (Bootstrap)
        run: |
<<<<<<< HEAD
          rm -rf models/mlp_std_001
          python3 -m xanesnet.cli --mode train_xanes --in_file ./.github/workflows/inputs/in_mlp.yaml
          python3 -m xanesnet.cli --mode predict_xyz --in_model models/mlp_std_001 --in_file ./.github/workflows/inputs/in_predict.yaml
          
      - name: CNN XYZ --> Xanes
        run: |
          rm -rf models/cnn_std_001
          python3 -m xanesnet.cli --mode train_xyz --in_file ./.github/workflows/inputs/in_cnn.yaml
          python3 -m xanesnet.cli --mode predict_xanes --in_model models/cnn_std_001 --in_file ./.github/workflows/inputs/in_predict.yaml
=======
          sed -i 's/bootstrap: False/bootstrap: True/' ./.github/workflows/inputs/in_mlp.yaml
          python3 -m xanesnet.cli --mode train_xyz --in_file ./.github/workflows/inputs/in_mlp.yaml
          python3 -m xanesnet.cli --mode predict_xanes --in_model models/mlp_bootstrap_001 --in_file ./.github/workflows/inputs/in_predict.yaml
          python3 -m xanesnet.cli --mode train_xanes --in_file ./.github/workflows/inputs/in_mlp.yaml
          python3 -m xanesnet.cli --mode predict_xyz --in_model models/mlp_bootstrap_002 --in_file ./.github/workflows/inputs/in_predict.yaml
          # disable boostrap
          sed -i 's/bootstrap: True/bootstrap: False/' ./.github/workflows/inputs/in_mlp.yaml

      - name: MLP (Ensemble)
        run: |    
          # enable ensemble
          sed -i 's/ensemble: False/ensemble: True/' ./.github/workflows/inputs/in_mlp.yaml
          python3 -m xanesnet.cli --mode train_xyz --in_file ./.github/workflows/inputs/in_mlp.yaml
          python3 -m xanesnet.cli --mode predict_xanes --in_model models/mlp_ensemble_001 --in_file ./.github/workflows/inputs/in_predict.yaml
          python3 -m xanesnet.cli --mode train_xanes --in_file ./.github/workflows/inputs/in_mlp.yaml
          python3 -m xanesnet.cli --mode predict_xyz --in_model models/mlp_ensemble_002 --in_file ./.github/workflows/inputs/in_predict.yaml
          # disable ensemble
          sed -i 's/ensemble: True/ensemble: False/' ./.github/workflows/inputs/in_mlp.yaml

      - name: CNN (STD)
        run: |
          python3 -m xanesnet.cli --mode train_xyz --in_file ./.github/workflows/inputs/in_cnn.yaml
          python3 -m xanesnet.cli --mode predict_xanes --in_model models/cnn_std_001 --in_file ./.github/workflows/inputs/in_predict.yaml
          python3 -m xanesnet.cli --mode train_xanes --in_file ./.github/workflows/inputs/in_cnn.yaml
          python3 -m xanesnet.cli --mode predict_xyz --in_model models/cnn_std_002 --in_file ./.github/workflows/inputs/in_predict.yaml
>>>>>>> d3e67a82

      - name: LSTM (STD)
        run: |
<<<<<<< HEAD
          rm -rf models/lstm_std_001
          python3 -m xanesnet.cli --mode train_xyz --in_file ./.github/workflows/inputs/in_lstm.yaml
          python3 -m xanesnet.cli --mode predict_xanes --in_model models/lstm_std_001 --in_file ./.github/workflows/inputs/in_predict.yaml

      - name: LSTM XANES --> XYZ
        run: |
          rm -rf models/lstm_std_001
          python3 -m xanesnet.cli --mode train_xanes --in_file ./.github/workflows/inputs/in_lstm.yaml
          python3 -m xanesnet.cli --mode predict_xyz --in_model models/lstm_std_001 --in_file ./.github/workflows/inputs/in_predict.yaml
=======
          python3 -m xanesnet.cli --mode train_xyz --in_file ./.github/workflows/inputs/in_lstm.yaml
          python3 -m xanesnet.cli --mode predict_xanes --in_model models/lstm_std_001 --in_file ./.github/workflows/inputs/in_predict.yaml
          python3 -m xanesnet.cli --mode train_xanes --in_file ./.github/workflows/inputs/in_lstm.yaml
          python3 -m xanesnet.cli --mode predict_xyz --in_model models/lstm_std_002 --in_file ./.github/workflows/inputs/in_predict.yaml
>>>>>>> d3e67a82

      - name: AE_MLP (STD)
        run: |
<<<<<<< HEAD
          rm -rf models/cnn_std_001
          python3 -m xanesnet.cli --mode train_xanes --in_file ./.github/workflows/inputs/in_cnn.yaml
          python3 -m xanesnet.cli --mode predict_xyz --in_model models/cnn_std_001 --in_file ./.github/workflows/inputs/in_predict.yaml
=======
          python3 -m xanesnet.cli --mode train_xyz --in_file ./.github/workflows/inputs/in_ae_mlp.yaml
          python3 -m xanesnet.cli --mode predict_xanes --in_model models/ae_mlp_std_001 --in_file ./.github/workflows/inputs/in_predict.yaml
          python3 -m xanesnet.cli --mode train_xanes --in_file ./.github/workflows/inputs/in_ae_mlp.yaml
          python3 -m xanesnet.cli --mode predict_xyz --in_model models/ae_mlp_std_002 --in_file ./.github/workflows/inputs/in_predict.yaml
>>>>>>> d3e67a82

      - name: AE_MLP (Kfold)
        run: |
<<<<<<< HEAD
          rm -rf models/ae_mlp_std_001
          python3 -m xanesnet.cli --mode train_xyz --in_file ./.github/workflows/inputs/in_ae_mlp.yaml
          python3 -m xanesnet.cli --mode predict_xanes --in_model models/ae_mlp_std_001 --in_file ./.github/workflows/inputs/in_predict.yaml
=======
          sed -i 's/kfold: False/kfold: True/' ./.github/workflows/inputs/in_ae_mlp.yaml
          python3 -m xanesnet.cli --mode train_xyz --in_file ./.github/workflows/inputs/in_ae_mlp.yaml
          python3 -m xanesnet.cli --mode predict_xanes --in_model models/ae_mlp_kfold_001 --in_file ./.github/workflows/inputs/in_predict.yaml
          python3 -m xanesnet.cli --mode train_xanes --in_file ./.github/workflows/inputs/in_ae_mlp.yaml
          python3 -m xanesnet.cli --mode predict_xyz --in_model models/ae_mlp_kfold_002 --in_file ./.github/workflows/inputs/in_predict.yaml
          sed -i 's/kfold: True/kfold: False/' ./.github/workflows/inputs/in_ae_mlp.yaml
>>>>>>> d3e67a82

      - name: AE_MLP (Bootstrap)
        run: |
<<<<<<< HEAD
          rm -rf models/ae_mlp_std_001
          python3 -m xanesnet.cli --mode train_xanes --in_file ./.github/workflows/inputs/in_ae_mlp.yaml
          python3 -m xanesnet.cli --mode predict_xyz --in_model models/ae_mlp_std_001 --in_file ./.github/workflows/inputs/in_predict.yaml
=======
          sed -i 's/bootstrap: False/bootstrap: True/' ./.github/workflows/inputs/in_ae_mlp.yaml
          python3 -m xanesnet.cli --mode train_xyz --in_file ./.github/workflows/inputs/in_ae_mlp.yaml
          python3 -m xanesnet.cli --mode predict_xanes --in_model models/ae_mlp_bootstrap_001 --in_file ./.github/workflows/inputs/in_predict.yaml
          python3 -m xanesnet.cli --mode train_xanes --in_file ./.github/workflows/inputs/in_ae_mlp.yaml
          python3 -m xanesnet.cli --mode predict_xyz --in_model models/ae_mlp_bootstrap_002 --in_file ./.github/workflows/inputs/in_predict.yaml
          # disable boostrap
          sed -i 's/bootstrap: True/bootstrap: False/' ./.github/workflows/inputs/in_ae_mlp.yaml

      - name: AE_MLP (Ensemble)
        run: |    
          # enable ensemble
          sed -i 's/ensemble: False/ensemble: True/' ./.github/workflows/inputs/in_ae_mlp.yaml
          python3 -m xanesnet.cli --mode train_xyz --in_file ./.github/workflows/inputs/in_ae_mlp.yaml
          python3 -m xanesnet.cli --mode predict_xanes --in_model models/ae_mlp_ensemble_001 --in_file ./.github/workflows/inputs/in_predict.yaml
          python3 -m xanesnet.cli --mode train_xanes --in_file ./.github/workflows/inputs/in_ae_mlp.yaml
          python3 -m xanesnet.cli --mode predict_xyz --in_model models/ae_mlp_ensemble_002 --in_file ./.github/workflows/inputs/in_predict.yaml
          # disable ensemble
          sed -i 's/ensemble: True/ensemble: False/' ./.github/workflows/inputs/in_ae_mlp.yaml
>>>>>>> d3e67a82

      - name: AE_CNN (STD)
        run: |
<<<<<<< HEAD
          rm -rf models/ae_cnn_std_001
          python3 -m xanesnet.cli --mode train_xyz --in_file ./.github/workflows/inputs/in_ae_cnn.yaml
          python3 -m xanesnet.cli --mode predict_xanes --in_model models/ae_cnn_std_001 --in_file ./.github/workflows/inputs/in_predict.yaml
=======
          python3 -m xanesnet.cli --mode train_xyz --in_file ./.github/workflows/inputs/in_ae_cnn.yaml
          python3 -m xanesnet.cli --mode predict_xanes --in_model models/ae_mlp_std_001 --in_file ./.github/workflows/inputs/in_predict.yaml
          python3 -m xanesnet.cli --mode train_xanes --in_file ./.github/workflows/inputs/in_ae_cnn.yaml
          python3 -m xanesnet.cli --mode predict_xyz --in_model models/ae_cnn_std_002 --in_file ./.github/workflows/inputs/in_predict.yaml
>>>>>>> d3e67a82

      - name: AEGAN (STD)
        run: |
<<<<<<< HEAD
          rm -rf models/ae_cnn_std_001
          python3 -m xanesnet.cli --mode train_xanes --in_file ./.github/workflows/inputs/in_ae_cnn.yaml
          python3 -m xanesnet.cli --mode predict_xyz --in_model models/ae_cnn_std_001 --in_file ./.github/workflows/inputs/in_predict.yaml
=======
          python3 -m xanesnet.cli --mode train_aegan --in_file ./.github/workflows/inputs/in_aegan.yaml
          python3 -m xanesnet.cli --mode predict_all --in_model models/aegan_mlp_std_001 --in_file ./.github/workflows/inputs/in_predict.yaml

      - name: AEGAN (Kfold)
        run: |
          sed -i 's/kfold: False/kfold: True/' ./.github/workflows/inputs/in_aegan.yaml
          python3 -m xanesnet.cli --mode train_aegan --in_file ./.github/workflows/inputs/in_aegan.yaml
          python3 -m xanesnet.cli --mode predict_all --in_model models/aegan_mlp_kfold_001 --in_file ./.github/workflows/inputs/in_predict.yaml
          sed -i 's/kfold: True/kfold: False/' ./.github/workflows/inputs/in_aegan.yaml
>>>>>>> d3e67a82

      - name: AEGAN (Bootstrap)
        run: |
<<<<<<< HEAD
          rm -rf models/aegan_mlp_std_001
          python3 -m xanesnet.cli --mode train_aegan --in_file ./.github/workflows/inputs/in_aegan.yaml
          python3 -m xanesnet.cli --mode predict_all --in_model models/aegan_mlp_std_001 --in_file ./.github/workflows/inputs/in_predict.yaml

      - name: GNN
        run: |
          rm -rf models/gnn_std_001
          python3 -m xanesnet.cli --mode train_xyz --in_file ./.github/workflows/inputs/in_gnn.yaml
          python3 -m xanesnet.cli --mode predict_xanes --in_model models/gnn_std_001 --in_file ./.github/workflows/inputs/in_predict_gnn.yaml

=======
          sed -i 's/bootstrap: False/bootstrap: True/' ./.github/workflows/inputs/in_aegan.yaml
          python3 -m xanesnet.cli --mode train_aegan --in_file ./.github/workflows/inputs/in_aegan.yaml
          python3 -m xanesnet.cli --mode predict_all --in_model models/aegan_mlp_bootstrap_001 --in_file ./.github/workflows/inputs/in_predict.yaml
          # disable boostrap
          sed -i 's/bootstrap: True/bootstrap: False/' ./.github/workflows/inputs/in_aegan.yaml

      - name: AEGAN (Ensemble)
        run: |    
          # enable ensemble
          sed -i 's/ensemble: False/ensemble: True/' ./.github/workflows/inputs/in_aegan.yaml
          python3 -m xanesnet.cli --mode train_aegan --in_file ./.github/workflows/inputs/in_aegan.yaml
          python3 -m xanesnet.cli --mode predict_all --in_model models/aegan_mlp_ensemble_001 --in_file ./.github/workflows/inputs/in_predict.yaml
          # disable ensemble
          sed -i 's/ensemble: True/ensemble: False/' ./.github/workflows/inputs/in_aegan.yaml

      - name: GNN (Std)
        run: |
          python3 -m xanesnet.cli --mode train_xyz --in_file ./.github/workflows/inputs/in_gnn.yaml
          python3 -m xanesnet.cli --mode predict_xanes --in_model models/gnn_std_001 --in_file ./.github/workflows/inputs/in_predict_gnn.yaml

      - name: GNN (Kfold)
        run: |
          sed -i 's/kfold: False/kfold: True/' ./.github/workflows/inputs/in_gnn.yaml
          python3 -m xanesnet.cli --mode train_xyz --in_file ./.github/workflows/inputs/in_gnn.yaml
          python3 -m xanesnet.cli --mode predict_xanes --in_model models/gnn_kfold_001 --in_file ./.github/workflows/inputs/in_predict_gnn.yaml
          sed -i 's/kfold: True/kfold: False/' ./.github/workflows/inputs/in_gnn.yaml

      - name: GNN (Bootstrap)
        run: |
          sed -i 's/bootstrap: False/bootstrap: True/' ./.github/workflows/inputs/in_gnn.yaml
          python3 -m xanesnet.cli --mode train_xyz --in_file ./.github/workflows/inputs/in_gnn.yaml
          python3 -m xanesnet.cli --mode predict_xanes --in_model models/gnn_bootstrap_001 --in_file ./.github/workflows/inputs/in_predict_gnn.yaml
          # disable boostrap
          sed -i 's/bootstrap: True/bootstrap: False/' ./.github/workflows/inputs/in_gnn.yaml

      - name: GNN (Ensemble)
        run: |    
          # enable ensemble
          sed -i 's/ensemble: False/ensemble: True/' ./.github/workflows/inputs/in_gnn.yaml
          python3 -m xanesnet.cli --mode train_xyz --in_file ./.github/workflows/inputs/in_gnn.yaml
          python3 -m xanesnet.cli --mode predict_xanes --in_model models/gnn_ensemble_001 --in_file ./.github/workflows/inputs/in_predict_gnn.yaml
          # disable ensemble
          sed -i 's/ensemble: True/ensemble: False/' ./.github/workflows/inputs/in_gnn.yaml

>>>>>>> d3e67a82
      # Step 4: Run unit tests
      - name: Run unit tests
        run: pytest<|MERGE_RESOLUTION|>--- conflicted
+++ resolved
@@ -25,16 +25,10 @@
 
       - name: MLP (STD)
         run: |
-<<<<<<< HEAD
-          rm -rf models/mlp_std_001
-          python3 -m xanesnet.cli --mode train_xyz --in_file ./.github/workflows/inputs/in_mlp.yaml
-          python3 -m xanesnet.cli --mode predict_xanes --in_model models/mlp_std_001 --in_file ./.github/workflows/inputs/in_predict.yaml
-=======
           python3 -m xanesnet.cli --mode train_xyz --in_file ./.github/workflows/inputs/in_mlp.yaml
           python3 -m xanesnet.cli --mode predict_xanes --in_model models/mlp_std_001 --in_file ./.github/workflows/inputs/in_predict.yaml
           python3 -m xanesnet.cli --mode train_xanes --in_file ./.github/workflows/inputs/in_mlp.yaml
           python3 -m xanesnet.cli --mode predict_xyz --in_model models/mlp_std_002 --in_file ./.github/workflows/inputs/in_predict.yaml
->>>>>>> d3e67a82
 
       - name: MLP (Kfold)
         run: |
@@ -47,17 +41,6 @@
 
       - name: MLP (Bootstrap)
         run: |
-<<<<<<< HEAD
-          rm -rf models/mlp_std_001
-          python3 -m xanesnet.cli --mode train_xanes --in_file ./.github/workflows/inputs/in_mlp.yaml
-          python3 -m xanesnet.cli --mode predict_xyz --in_model models/mlp_std_001 --in_file ./.github/workflows/inputs/in_predict.yaml
-          
-      - name: CNN XYZ --> Xanes
-        run: |
-          rm -rf models/cnn_std_001
-          python3 -m xanesnet.cli --mode train_xyz --in_file ./.github/workflows/inputs/in_cnn.yaml
-          python3 -m xanesnet.cli --mode predict_xanes --in_model models/cnn_std_001 --in_file ./.github/workflows/inputs/in_predict.yaml
-=======
           sed -i 's/bootstrap: False/bootstrap: True/' ./.github/workflows/inputs/in_mlp.yaml
           python3 -m xanesnet.cli --mode train_xyz --in_file ./.github/workflows/inputs/in_mlp.yaml
           python3 -m xanesnet.cli --mode predict_xanes --in_model models/mlp_bootstrap_001 --in_file ./.github/workflows/inputs/in_predict.yaml
@@ -83,62 +66,32 @@
           python3 -m xanesnet.cli --mode predict_xanes --in_model models/cnn_std_001 --in_file ./.github/workflows/inputs/in_predict.yaml
           python3 -m xanesnet.cli --mode train_xanes --in_file ./.github/workflows/inputs/in_cnn.yaml
           python3 -m xanesnet.cli --mode predict_xyz --in_model models/cnn_std_002 --in_file ./.github/workflows/inputs/in_predict.yaml
->>>>>>> d3e67a82
 
       - name: LSTM (STD)
         run: |
-<<<<<<< HEAD
-          rm -rf models/lstm_std_001
-          python3 -m xanesnet.cli --mode train_xyz --in_file ./.github/workflows/inputs/in_lstm.yaml
-          python3 -m xanesnet.cli --mode predict_xanes --in_model models/lstm_std_001 --in_file ./.github/workflows/inputs/in_predict.yaml
-
-      - name: LSTM XANES --> XYZ
-        run: |
-          rm -rf models/lstm_std_001
-          python3 -m xanesnet.cli --mode train_xanes --in_file ./.github/workflows/inputs/in_lstm.yaml
-          python3 -m xanesnet.cli --mode predict_xyz --in_model models/lstm_std_001 --in_file ./.github/workflows/inputs/in_predict.yaml
-=======
           python3 -m xanesnet.cli --mode train_xyz --in_file ./.github/workflows/inputs/in_lstm.yaml
           python3 -m xanesnet.cli --mode predict_xanes --in_model models/lstm_std_001 --in_file ./.github/workflows/inputs/in_predict.yaml
           python3 -m xanesnet.cli --mode train_xanes --in_file ./.github/workflows/inputs/in_lstm.yaml
           python3 -m xanesnet.cli --mode predict_xyz --in_model models/lstm_std_002 --in_file ./.github/workflows/inputs/in_predict.yaml
->>>>>>> d3e67a82
 
       - name: AE_MLP (STD)
         run: |
-<<<<<<< HEAD
-          rm -rf models/cnn_std_001
-          python3 -m xanesnet.cli --mode train_xanes --in_file ./.github/workflows/inputs/in_cnn.yaml
-          python3 -m xanesnet.cli --mode predict_xyz --in_model models/cnn_std_001 --in_file ./.github/workflows/inputs/in_predict.yaml
-=======
           python3 -m xanesnet.cli --mode train_xyz --in_file ./.github/workflows/inputs/in_ae_mlp.yaml
           python3 -m xanesnet.cli --mode predict_xanes --in_model models/ae_mlp_std_001 --in_file ./.github/workflows/inputs/in_predict.yaml
           python3 -m xanesnet.cli --mode train_xanes --in_file ./.github/workflows/inputs/in_ae_mlp.yaml
           python3 -m xanesnet.cli --mode predict_xyz --in_model models/ae_mlp_std_002 --in_file ./.github/workflows/inputs/in_predict.yaml
->>>>>>> d3e67a82
 
       - name: AE_MLP (Kfold)
         run: |
-<<<<<<< HEAD
-          rm -rf models/ae_mlp_std_001
-          python3 -m xanesnet.cli --mode train_xyz --in_file ./.github/workflows/inputs/in_ae_mlp.yaml
-          python3 -m xanesnet.cli --mode predict_xanes --in_model models/ae_mlp_std_001 --in_file ./.github/workflows/inputs/in_predict.yaml
-=======
           sed -i 's/kfold: False/kfold: True/' ./.github/workflows/inputs/in_ae_mlp.yaml
           python3 -m xanesnet.cli --mode train_xyz --in_file ./.github/workflows/inputs/in_ae_mlp.yaml
           python3 -m xanesnet.cli --mode predict_xanes --in_model models/ae_mlp_kfold_001 --in_file ./.github/workflows/inputs/in_predict.yaml
           python3 -m xanesnet.cli --mode train_xanes --in_file ./.github/workflows/inputs/in_ae_mlp.yaml
           python3 -m xanesnet.cli --mode predict_xyz --in_model models/ae_mlp_kfold_002 --in_file ./.github/workflows/inputs/in_predict.yaml
           sed -i 's/kfold: True/kfold: False/' ./.github/workflows/inputs/in_ae_mlp.yaml
->>>>>>> d3e67a82
 
       - name: AE_MLP (Bootstrap)
         run: |
-<<<<<<< HEAD
-          rm -rf models/ae_mlp_std_001
-          python3 -m xanesnet.cli --mode train_xanes --in_file ./.github/workflows/inputs/in_ae_mlp.yaml
-          python3 -m xanesnet.cli --mode predict_xyz --in_model models/ae_mlp_std_001 --in_file ./.github/workflows/inputs/in_predict.yaml
-=======
           sed -i 's/bootstrap: False/bootstrap: True/' ./.github/workflows/inputs/in_ae_mlp.yaml
           python3 -m xanesnet.cli --mode train_xyz --in_file ./.github/workflows/inputs/in_ae_mlp.yaml
           python3 -m xanesnet.cli --mode predict_xanes --in_model models/ae_mlp_bootstrap_001 --in_file ./.github/workflows/inputs/in_predict.yaml
@@ -157,28 +110,16 @@
           python3 -m xanesnet.cli --mode predict_xyz --in_model models/ae_mlp_ensemble_002 --in_file ./.github/workflows/inputs/in_predict.yaml
           # disable ensemble
           sed -i 's/ensemble: True/ensemble: False/' ./.github/workflows/inputs/in_ae_mlp.yaml
->>>>>>> d3e67a82
 
       - name: AE_CNN (STD)
         run: |
-<<<<<<< HEAD
-          rm -rf models/ae_cnn_std_001
-          python3 -m xanesnet.cli --mode train_xyz --in_file ./.github/workflows/inputs/in_ae_cnn.yaml
-          python3 -m xanesnet.cli --mode predict_xanes --in_model models/ae_cnn_std_001 --in_file ./.github/workflows/inputs/in_predict.yaml
-=======
           python3 -m xanesnet.cli --mode train_xyz --in_file ./.github/workflows/inputs/in_ae_cnn.yaml
           python3 -m xanesnet.cli --mode predict_xanes --in_model models/ae_mlp_std_001 --in_file ./.github/workflows/inputs/in_predict.yaml
           python3 -m xanesnet.cli --mode train_xanes --in_file ./.github/workflows/inputs/in_ae_cnn.yaml
           python3 -m xanesnet.cli --mode predict_xyz --in_model models/ae_cnn_std_002 --in_file ./.github/workflows/inputs/in_predict.yaml
->>>>>>> d3e67a82
 
       - name: AEGAN (STD)
         run: |
-<<<<<<< HEAD
-          rm -rf models/ae_cnn_std_001
-          python3 -m xanesnet.cli --mode train_xanes --in_file ./.github/workflows/inputs/in_ae_cnn.yaml
-          python3 -m xanesnet.cli --mode predict_xyz --in_model models/ae_cnn_std_001 --in_file ./.github/workflows/inputs/in_predict.yaml
-=======
           python3 -m xanesnet.cli --mode train_aegan --in_file ./.github/workflows/inputs/in_aegan.yaml
           python3 -m xanesnet.cli --mode predict_all --in_model models/aegan_mlp_std_001 --in_file ./.github/workflows/inputs/in_predict.yaml
 
@@ -188,22 +129,9 @@
           python3 -m xanesnet.cli --mode train_aegan --in_file ./.github/workflows/inputs/in_aegan.yaml
           python3 -m xanesnet.cli --mode predict_all --in_model models/aegan_mlp_kfold_001 --in_file ./.github/workflows/inputs/in_predict.yaml
           sed -i 's/kfold: True/kfold: False/' ./.github/workflows/inputs/in_aegan.yaml
->>>>>>> d3e67a82
 
       - name: AEGAN (Bootstrap)
         run: |
-<<<<<<< HEAD
-          rm -rf models/aegan_mlp_std_001
-          python3 -m xanesnet.cli --mode train_aegan --in_file ./.github/workflows/inputs/in_aegan.yaml
-          python3 -m xanesnet.cli --mode predict_all --in_model models/aegan_mlp_std_001 --in_file ./.github/workflows/inputs/in_predict.yaml
-
-      - name: GNN
-        run: |
-          rm -rf models/gnn_std_001
-          python3 -m xanesnet.cli --mode train_xyz --in_file ./.github/workflows/inputs/in_gnn.yaml
-          python3 -m xanesnet.cli --mode predict_xanes --in_model models/gnn_std_001 --in_file ./.github/workflows/inputs/in_predict_gnn.yaml
-
-=======
           sed -i 's/bootstrap: False/bootstrap: True/' ./.github/workflows/inputs/in_aegan.yaml
           python3 -m xanesnet.cli --mode train_aegan --in_file ./.github/workflows/inputs/in_aegan.yaml
           python3 -m xanesnet.cli --mode predict_all --in_model models/aegan_mlp_bootstrap_001 --in_file ./.github/workflows/inputs/in_predict.yaml
@@ -248,7 +176,5 @@
           # disable ensemble
           sed -i 's/ensemble: True/ensemble: False/' ./.github/workflows/inputs/in_gnn.yaml
 
->>>>>>> d3e67a82
-      # Step 4: Run unit tests
       - name: Run unit tests
         run: pytest