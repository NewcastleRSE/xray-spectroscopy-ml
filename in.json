{
    "x_path": "data/datasets/fe/preconv/xyz_train",
    "y_path": "data/datasets/fe/preconv/xanes_train",
    "descriptor_type": "wacsf",
    "descriptor_params": {
        "r_min": 1.0,
        "r_max": 6.0,
        "n_g2": 16,
        "n_g4": 32
    },
    "hyperparams": {
        "batch_size": 64,
        "n_hl": 2,
        "hl_ini_dim": 512,
        "hl_shrink": 0.5,
        "activation": "prelu",
        "loss": {"loss_fn" : "wcc", "loss_args" : 10},
        "lr": 0.00001,
        "dropout": 0.2,
        "weight_init_seed":2023,
        "kernel_init": "xavier_uniform",
        "bias_init": "zeros"
    },
    "seed": 2021,
<<<<<<< HEAD
    "epochs": 1,
=======
    "epochs": 10,
>>>>>>> b6764856
    "variance_threshold": 0.0
}<|MERGE_RESOLUTION|>--- conflicted
+++ resolved
@@ -14,18 +14,17 @@
         "hl_ini_dim": 512,
         "hl_shrink": 0.5,
         "activation": "prelu",
-        "loss": {"loss_fn" : "wcc", "loss_args" : 10},
+        "loss": {
+            "loss_fn": "wcc",
+            "loss_args": 10
+        },
         "lr": 0.00001,
         "dropout": 0.2,
-        "weight_init_seed":2023,
+        "weight_init_seed": 2023,
         "kernel_init": "xavier_uniform",
         "bias_init": "zeros"
     },
     "seed": 2021,
-<<<<<<< HEAD
-    "epochs": 1,
-=======
     "epochs": 10,
->>>>>>> b6764856
     "variance_threshold": 0.0
 }