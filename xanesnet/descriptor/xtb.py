--- conflicted
+++ resolved
@@ -152,7 +152,6 @@
             res.get("energy")
             coeff = res.get("orbital-coefficients")
             coeff = np.square(coeff)
-<<<<<<< HEAD
             if (numbers[0] >= 21) and (numbers[0] <= 29):
                 p_dos = np.array(
                     [
@@ -188,20 +187,6 @@
                         for i in range(len(coeff))
                     ]
                 )
-
-=======
-            if (numbers[0] >= 21) and (numbers[0] <= 29): 
-                p_dos = np.array([np.sum(coeff[i, 6:8]) / np.sum(coeff[i, :]) for i in range(len(coeff))])
-            elif (numbers[0] >= 39) and (numbers[0] <= 47):
-                p_dos = np.array([np.sum(coeff[i, 6:8]) / np.sum(coeff[i, :]) for i in range(len(coeff))])
-            elif (numbers[0] >= 57) and (numbers[0] <= 79):
-                p_dos = np.array([np.sum(coeff[i, 6:8]) / np.sum(coeff[i, :]) for i in range(len(coeff))])
-            elif (numbers[0] >= 89) and (numbers[0] <= 112):
-                p_dos = np.array([np.sum(coeff[i, 6:8]) / np.sum(coeff[i, :]) for i in range(len(coeff))])
-            else:
-                p_dos = np.array([np.sum(coeff[i, 1:3]) / np.sum(coeff[i, :]) for i in range(len(coeff))])
-            
->>>>>>> 2dcec7da
             orbe = np.multiply(res.get("orbital-energies"), 27.211324570273)
             orbo = res.get("orbital-occupations")
             if self.use_occupied:
@@ -213,7 +198,6 @@
             # Generate a grid and broaden pDOS
             x = np.linspace(self.e_min, self.e_max, num=self.num_points, endpoint=True)
             sigma = self.sigma
-<<<<<<< HEAD
             pdos_gauss = spectrum(
                 unoccupied_orbital_energies, unoccupied_pdos, sigma, x
             )
@@ -248,19 +232,6 @@
                             for i in range(len(coeff))
                         ]
                     )
-=======
-            pdos_gauss = spectrum(unoccupied_orbital_energies, unoccupied_pdos, sigma, x)
-          
-            if self.use_quad:
-                if (numbers[0] >= 21) and (numbers[0] <= 29):
-                    d_dos = np.array([np.sum(coeff[i, 0:4]) / np.sum(coeff[i, :]) for i in range(len(coeff))])
-                elif (numbers[0] >= 39) and (numbers[0] <= 47):
-                    d_dos = np.array([np.sum(coeff[i, 0:4]) / np.sum(coeff[i, :]) for i in range(len(coeff))])
-                elif (numbers[0] >= 57) and (numbers[0] <= 79):
-                    d_dos = np.array([np.sum(coeff[i, 0:4]) / np.sum(coeff[i, :]) for i in range(len(coeff))])
-                elif (numbers[0] >= 89) and (numbers[0] <= 112):
-                    d_dos = np.array([np.sum(coeff[i, 0:4]) / np.sum(coeff[i, :]) for i in range(len(coeff))])
->>>>>>> 2dcec7da
                 else:
                     err_str = "d-orbitals are not considered for these atoms."
                     raise ValueError(err_str)
@@ -278,18 +249,12 @@
                     self.e_min, self.e_max, num=self.num_points, endpoint=True
                 )
                 sigma = self.sigma
-<<<<<<< HEAD
                 ddos_gauss = spectrum(
                     unoccupied_orbital_energies, unoccupied_ddos, sigma, x
                 )
                 ddos_gauss = np.multiply(ddos_gauss, 10)
 
                 pdos_gauss = np.append(pdos_gauss, ddos_gauss)
-=======
-                ddos_gauss = spectrum(unoccupied_orbital_energies, unoccupied_ddos, sigma, x)
-          
-                pdos_gauss = np.append(pdos_gauss,ddos_gauss)
->>>>>>> 2dcec7da
 
         except Exception as e:
             if self.use_quad:
