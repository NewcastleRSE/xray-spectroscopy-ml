--- conflicted
+++ resolved
@@ -9,16 +9,12 @@
       n_g2: 16
       n_g4: 32
 
-<<<<<<< HEAD
-bootstrap: False
-=======
-load_guess: True 
+load_guess: False 
 loadguess_params:
   model_dir: /home/tom/ML-XS/code-test/model/model_001/model.pt
   n_freeze: 1
 
 bootstrap: False 
->>>>>>> 4fb70f83
 bootstrap_params: 
   n_boot: 3
   n_size: 1.0
@@ -76,7 +72,6 @@
 seed: 2021
 epochs: 1
 variance_threshold: 0.0
-<<<<<<< HEAD
 model_eval : False
 
 optuna_params:
@@ -89,6 +84,4 @@
   tune_lr: True
   tune_dropout: True
   tune_hidden_layers: True
-=======
-model_eval : False 
->>>>>>> 4fb70f83
+  