--- conflicted
+++ resolved
@@ -19,9 +19,6 @@
 import torch
 import numpy as np
 
-def run_model_eval_tests(model, model_mode, trainloader, validloader, evalloader, n_in, out_dim):
-
-<<<<<<< HEAD
 def run_model_eval_tests(
     model, model_mode, trainloader, validloader, evalloader, n_in, out_dim
 ):
@@ -1051,980 +1048,4 @@
     if pval < alpha:
         return True
     else:
-        return False
-=======
-	test_suite = ModelEvalTestSuite(model, model_mode, trainloader, validloader, evalloader, n_in, out_dim)
-	test_results = test_suite.run_all()
-
-	return test_results
-
-
-def functional_mse(x,y):
-	loss_fn = torch.nn.MSELoss(reduction="none")
-	loss = np.sum(loss_fn(x,y).detach().numpy(), axis = 1)
-	return loss
-
-class ModelEvalTestSuite:
-	def __init__(self, model, model_mode, trainloader, validloader, evalloader,n_in, out_dim):
-		self.model = model
-		self.model_mode = model_mode
-		self.trainloader = trainloader
-		self.validloader = validloader
-		self.evalloader = evalloader
-		self.n_in = n_in
-		self.out_dim = out_dim
-
-		self.model.eval()
-
-		self.device = torch.device("cuda:0" if torch.cuda.is_available() else "cpu")
-
-
-		# Get mean, sd for model input and output
-		mean_input = torch.tensor([0] * self.n_in).to(self.device).float()
-		mean_output = torch.tensor([0] * self.out_dim).to(self.device).float()
-
-		std_input = torch.tensor([0] * self.n_in).to(self.device).float()
-		std_output = torch.tensor([0] * self.out_dim).to(self.device).float()
-
-		for x, y in self.trainloader:
-			mean_input += x.mean([0])
-			mean_output += y.mean([0])
-
-		mean_input = mean_input/len(self.trainloader)
-		mean_output = mean_output/len(self.trainloader)
-
-		std_input = torch.sqrt(std_input/len(self.trainloader))
-		std_output = torch.sqrt(std_output/len(self.trainloader))
-
-
-		self.mean_input = mean_input.to(self.device).float().view(1,self.n_in)
-		self.mean_output = mean_output.to(self.device).float().view(1,self.out_dim)
-
-		self.std_input = std_input.to(self.device).float()
-		self.std_output = std_output.to(self.device).float()
-
-
-	def run_all(self):
-		print(f"{'='*20} Running Model Evaluation Tests {'='*20}")
-
-		test_results = {}
-	
-		if self.model_mode == 'mlp' or self.model_mode == 'cnn':
-
-			l0 = self.get_true_loss()
-
-			li1 = self.get_loss_input_shuffle()
-			lo1 = self.get_loss_output_shuffle()
-
-			li2 = self.get_loss_input_mean_train()
-			lo2 = self.get_loss_output_mean_train()
-
-			li3 = self.get_loss_input_mean_sd_train()
-			lo3 = self.get_loss_output_mean_sd_train()
-
-			li4 = self.get_loss_input_random_valid()
-			lo4 = self.get_loss_output_random_valid()
-			
-			test_results['Shuffle Input'] = loss_ttest(l0,li1)
-			test_results['Shuffle Output'] = loss_ttest(l0,lo1)
-
-			test_results['Mean Train Input'] = loss_ttest(l0,li2)
-			test_results['Mean Train Output'] = loss_ttest(l0,lo2)
-
-			test_results['Mean Std. Train Input'] = loss_ttest(l0,li3)
-			test_results['Mean Std. Train Output'] = loss_ttest(l0,lo3)
-
-			test_results['Random Valid Input'] = loss_ttest(l0,li4)
-			test_results['Random Valid Output'] = loss_ttest(l0,lo4)
-
-			for k, v in test_results.items():
-				print(f">>> {k:25}: {v}")
-
-			test_results = {
-				'ModelEvalResults-Prediction' : test_results
-				}
-
-		elif self.model_mode == 'ae_mlp' or self.model_mode == 'ae_cnn':
-
-			rl0, pl0 = self.get_true_loss()
-
-			rli1, pli1 = self.get_loss_input_shuffle()
-			rlo1, plo1 = self.get_loss_output_shuffle()
-
-			rli2, pli2 = self.get_loss_input_mean_train()
-			rlo2, plo2 = self.get_loss_output_mean_train()
-
-			rli3, pli3 = self.get_loss_input_mean_sd_train()
-			rlo3, plo3 = self.get_loss_output_mean_sd_train()
-
-			rli4, pli4 = self.get_loss_input_random_valid()
-			rlo4, plo4 = self.get_loss_output_random_valid()
-
-			p_results = {}
-			r_results = {}
-
-			p_results['Shuffle Input'] = loss_ttest(pl0,pli1)
-			p_results['Shuffle Output'] = loss_ttest(pl0,plo1)
-
-			r_results['Shuffle Input'] = loss_ttest(rl0,rli1)
-			r_results['Shuffle Output'] = loss_ttest(rl0,rlo1)
-
-			p_results['Mean Train Input'] = loss_ttest(pl0,pli2)
-			p_results['Mean Train Output'] = loss_ttest(pl0,plo2)
-
-			r_results['Mean Train Input'] = loss_ttest(rl0,rli2)
-			r_results['Mean Train Output'] = loss_ttest(rl0,rlo2)
-
-			p_results['Mean Std. Train Input'] = loss_ttest(pl0,pli3)
-			p_results['Mean Std. Train Output'] = loss_ttest(pl0,plo3)
-
-			r_results['Mean Std. Train Input'] = loss_ttest(rl0,rli3)
-			r_results['Mean Std. Train Output'] = loss_ttest(rl0,rlo3)
-
-			p_results['Random Valid Input'] = loss_ttest(pl0,pli4)
-			p_results['Random Valid Output'] = loss_ttest(pl0,plo4)
-
-			r_results['Random Valid Input'] = loss_ttest(rl0,rli4)
-			r_results['Random Valid Output'] = loss_ttest(rl0,rlo4)
-
-			print("    Prediction:")
-			for k, v in p_results.items():
-				print(f">>> {k:25}: {v}")
-			print('\n')
-
-
-			print("    Reconstruction:")
-			for k, v in r_results.items():
-				print(f">>> {k:25}: {v}")
-
-			test_results = {
-				'ModelEvalResults-Reconstruction' : r_results,
-				'ModelEvalResults-Prediction:' : p_results
-				}
-
-		elif self.model_mode == 'aegan_mlp':
-
-			rxl0, ryl0, pxl0, pyl0 = self.get_true_loss()
-
-			rxli1, ryli1, pxli1, pyli1 = self.get_loss_input_shuffle()
-			rxlo1, rylo1, pxlo1, pylo1 = self.get_loss_output_shuffle()
-
-			rxli2, ryli2, pxli2, pyli2 = self.get_loss_input_mean_train()
-			rxlo2, rylo2, pxlo2, pylo2 = self.get_loss_output_mean_train()
-
-			rxli3, ryli3, pxli3, pyli3 = self.get_loss_input_mean_sd_train()
-			rxlo3, rylo3, pxlo3, pylo3 = self.get_loss_output_mean_sd_train()
-
-			rxli4, ryli4, pxli4, pyli4 = self.get_loss_input_random_valid()
-			rxlo4, rylo4, pxlo4, pylo4 = self.get_loss_output_random_valid()
-
-			p_x_results = {}
-			p_y_results = {}
-			r_x_results = {}
-			r_y_results = {}
-
-			# Prediction XYZ
-			p_x_results['Shuffle Input'] = loss_ttest(pxl0,pxli1)
-			p_x_results['Shuffle Output'] = loss_ttest(pxl0,pxlo1)
-
-			p_x_results['Mean Train Input'] = loss_ttest(pxl0,pxli2)
-			p_x_results['Mean Train Output'] = loss_ttest(pxl0,pxlo2)
-
-			p_x_results['Mean Std. Train Input'] = loss_ttest(pxl0,pxli3)
-			p_x_results['Mean Std. Train Output'] = loss_ttest(pxl0,pxlo3)
-
-			p_x_results['Random Valid Input'] = loss_ttest(pxl0,pxli4)
-			p_x_results['Random Valid Output'] = loss_ttest(pxl0,pxlo4)
-
-			# Prediction Xanes
-			p_y_results['Shuffle Input'] = loss_ttest(pyl0,pyli1)
-			p_y_results['Shuffle Output'] = loss_ttest(pyl0,pylo1)
-
-			p_y_results['Mean Train Input'] = loss_ttest(pyl0,pyli2)
-			p_y_results['Mean Train Output'] = loss_ttest(pyl0,pylo2)
-
-			p_y_results['Mean Std. Train Input'] = loss_ttest(pyl0,pyli3)
-			p_y_results['Mean Std. Train Output'] = loss_ttest(pyl0,pylo3)
-
-			p_y_results['Random Valid Input'] = loss_ttest(pyl0,pyli4)
-			p_y_results['Random Valid Output'] = loss_ttest(pyl0,pylo4)
-
-			# Reconstruction XYZ
-			r_x_results['Shuffle Input'] = loss_ttest(rxl0,rxli1)
-			r_x_results['Shuffle Output'] = loss_ttest(rxl0,rxlo1)
-
-			r_x_results['Mean Train Input'] = loss_ttest(rxl0,rxli2)
-			r_x_results['Mean Train Output'] = loss_ttest(rxl0,rxlo2)
-
-			r_x_results['Mean Std. Train Input'] = loss_ttest(rxl0,rxli3)
-			r_x_results['Mean Std. Train Output'] = loss_ttest(rxl0,rxlo3)
-
-			r_x_results['Random Valid Input'] = loss_ttest(rxl0,rxli4)
-			r_x_results['Random Valid Output'] = loss_ttest(rxl0,rxlo4)
-
-			# Reconstruction Xanes
-			r_y_results['Shuffle Input'] = loss_ttest(ryl0,ryli1)
-			r_y_results['Shuffle Output'] = loss_ttest(ryl0,rylo1)
-
-			r_y_results['Mean Train Input'] = loss_ttest(ryl0,ryli2)
-			r_y_results['Mean Train Output'] = loss_ttest(ryl0,rylo2)
-
-			r_y_results['Mean Std. Train Input'] = loss_ttest(ryl0,ryli3)
-			r_y_results['Mean Std. Train Output'] = loss_ttest(ryl0,rylo3)
-
-			r_y_results['Random Valid Input'] = loss_ttest(ryl0,ryli4)
-			r_y_results['Random Valid Output'] = loss_ttest(ryl0,rylo4)
-
-			print("    Prediction XYZ:")
-			for k, v in p_x_results.items():
-				print(f">>> {k:25}: {v}")
-			print('\n')
-
-			print("    Prediction Xanes:")
-			for k, v in p_y_results.items():
-				print(f">>> {k:25}: {v}")
-			print('\n')
-
-			print("    Reconstruction XYZ:")
-			for k, v in r_x_results.items():
-				print(f">>> {k:25}: {v}")
-			print('\n')
-
-			print("    Reconstruction Xanes:")
-			for k, v in r_y_results.items():
-				print(f">>> {k:25}: {v}")
-			print('\n')
-
-			test_results = {
-				'ModelEvalResults-Reconstruction-XYZ' : r_x_results,
-				'ModelEvalResults-Reconstruction-Xanes' : r_y_results,
-				'ModelEvalResults-Prediction-XYZ:' : p_x_results,
-				'ModelEvalResults-Prediction-Xanes' : p_y_results
-				}
-
-		else:
-
-			test_results = None
-
-
-		print(f"{'='*19} MLFlow: Evaluation Results Logged {'='*18}")
-		return test_results
-
-
-	def get_true_loss(self):
-
-		if self.model_mode == 'mlp' or self.model_mode == 'cnn':
- 
-			true_loss = []
-
-			for inputs, labels in self.evalloader:
-				inputs, labels = inputs.to(self.device), labels.to(self.device)
-				inputs, labels = inputs.float(), labels.float()
-				target = self.model(inputs)
-				loss = functional_mse(target, labels)
-				true_loss.extend(loss)
-
-			return true_loss
-
-		elif self.model_mode == 'ae_mlp' or self.model_mode == 'ae_cnn':
-
-			true_recon_loss = []
-			true_pred_loss = []
-
-			for inputs, labels in self.evalloader:
-				inputs, labels = inputs.to(self.device), labels.to(self.device)
-				inputs, labels = inputs.float(), labels.float()
-
-				recon_target, pred_target = self.model(inputs)
-
-				recon_loss = functional_mse(recon_target, inputs)
-				pred_loss = functional_mse(pred_target, labels)
-
-				true_recon_loss.extend(recon_loss)
-				true_pred_loss.extend(pred_loss)
-
-			return true_recon_loss, true_pred_loss
-
-		elif self.model_mode == 'aegan_mlp':
-
-			true_recon_x_loss = []
-			true_recon_y_loss = []
-			true_pred_x_loss = []
-			true_pred_y_loss = []
-
-			for inputs, labels in self.evalloader:
-				inputs, labels = inputs.to(self.device), labels.to(self.device)
-				inputs, labels = inputs.float(), labels.float()
-
-				recon_x, recon_y, pred_x, pred_y = self.model.reconstruct_all_predict_all(
-                    inputs, labels
-                )
-
-				recon_x_loss = functional_mse(recon_x, inputs)
-				recon_y_loss = functional_mse(recon_y, labels)
-				pred_x_loss = functional_mse(pred_x, inputs)
-				pred_y_loss = functional_mse(pred_y, labels)
-
-				true_recon_x_loss.extend(recon_x_loss)
-				true_recon_y_loss.extend(recon_y_loss)
-				true_pred_x_loss.extend(pred_x_loss)
-				true_pred_y_loss.extend(pred_y_loss)
-
-			return true_recon_x_loss, true_recon_y_loss, true_pred_x_loss, true_pred_y_loss
-
-		else:
-
-			return None
-
-	def get_loss_input_shuffle(self):
-
-		if self.model_mode == 'mlp' or self.model_mode == 'cnn':
-
-			other_loss = []
-
-			for inputs, labels in self.evalloader:
-				inputs, labels = inputs.to(self.device), labels.to(self.device)
-				inputs, labels = inputs.float(), labels.float()
-
-				idx = torch.randperm(inputs.shape[0])
-				inputs = inputs[idx]
-
-				target = self.model(inputs)
-				
-				loss = functional_mse(target, labels)
-				other_loss.extend(loss)
-
-			return other_loss
-
-		elif self.model_mode == 'ae_mlp' or self.model_mode == 'ae_cnn':
-			
-			other_recon_loss = []
-			other_pred_loss = []
-
-			for inputs, labels in self.evalloader:
-				inputs, labels = inputs.to(self.device), labels.to(self.device)
-				inputs, labels = inputs.float(), labels.float()
-
-				idx = torch.randperm(inputs.shape[0])
-				inputs_shuffle = inputs[idx]
-
-				recon_target, pred_target = self.model(inputs_shuffle)
-
-				recon_loss = functional_mse(recon_target, inputs)
-				pred_loss = functional_mse(pred_target, labels)
-
-				other_recon_loss.extend(recon_loss)
-				other_pred_loss.extend(pred_loss)
-
-			return other_recon_loss, other_pred_loss
-
-		elif self.model_mode == 'aegan_mlp':
-
-			other_recon_x_loss = []
-			other_recon_y_loss = []
-			other_pred_x_loss = []
-			other_pred_y_loss = []
-
-			for inputs, labels in self.evalloader:
-				inputs, labels = inputs.to(self.device), labels.to(self.device)
-				inputs, labels = inputs.float(), labels.float()
-
-				idx = torch.randperm(inputs.shape[0])
-				inputs_shuffle = inputs[idx]
-
-				jdx = torch.randperm(labels.shape[0])
-				labels_shuffle = labels[jdx]
-
-				recon_x, recon_y, pred_x, pred_y = self.model.reconstruct_all_predict_all(
-                    inputs_shuffle, labels_shuffle
-                )
-
-				recon_x_loss = functional_mse(recon_x, inputs)
-				recon_y_loss = functional_mse(recon_y, labels)
-				pred_x_loss = functional_mse(pred_x, inputs)
-				pred_y_loss = functional_mse(pred_y, labels)
-
-				other_recon_x_loss.extend(recon_x_loss)
-				other_recon_y_loss.extend(recon_y_loss)
-				other_pred_x_loss.extend(pred_x_loss)
-				other_pred_y_loss.extend(pred_y_loss)
-
-			return other_recon_x_loss, other_recon_y_loss, other_pred_x_loss, other_pred_y_loss
-
-		else:
-
-			return None
-
-	def get_loss_output_shuffle(self):
-
-		if self.model_mode == 'mlp' or self.model_mode == 'cnn':
-
-			other_loss = []
-
-			for inputs, labels in self.evalloader:
-				inputs, labels = inputs.to(self.device), labels.to(self.device)
-				inputs, labels = inputs.float(), labels.float()
-
-				idx = torch.randperm(labels.shape[0])
-				labels = labels[idx]
-
-				target = self.model(inputs)
-				
-				loss = functional_mse(target, labels)
-				other_loss.extend(loss)
-
-			return other_loss
-
-		elif self.model_mode == 'ae_mlp' or self.model_mode == 'ae_cnn':
-
-			other_recon_loss = []
-			other_pred_loss = []
-
-			for inputs, labels in self.evalloader:
-				inputs, labels = inputs.to(self.device), labels.to(self.device)
-				inputs, labels = inputs.float(), labels.float()
-
-				idx = torch.randperm(labels.shape[0])
-				labels_shuffle = labels[idx]
-
-				recon_target, pred_target = self.model(inputs)
-
-				jdx = torch.randperm(recon_target.shape[0])
-				recon_target_shuffle = recon_target[jdx]
-
-				recon_loss = functional_mse(recon_target_shuffle, inputs)
-				pred_loss = functional_mse(pred_target, labels_shuffle)
-
-				other_recon_loss.extend(recon_loss)
-				other_pred_loss.extend(pred_loss)
-
-			return other_recon_loss, other_pred_loss
-
-		elif self.model_mode == 'aegan_mlp':
-
-			other_recon_x_loss = []
-			other_recon_y_loss = []
-			other_pred_x_loss = []
-			other_pred_y_loss = []
-
-			for inputs, labels in self.evalloader:
-				inputs, labels = inputs.to(self.device), labels.to(self.device)
-				inputs, labels = inputs.float(), labels.float()
-
-				idx = torch.randperm(inputs.shape[0])
-				inputs_shuffle = inputs[idx]
-
-				jdx = torch.randperm(labels.shape[0])
-				labels_shuffle = labels[jdx]
-
-				recon_x, recon_y, pred_x, pred_y = self.model.reconstruct_all_predict_all(
-                    inputs, labels
-                )
-
-				recon_x_loss = functional_mse(recon_x, inputs_shuffle)
-				recon_y_loss = functional_mse(recon_y, labels_shuffle)
-				pred_x_loss = functional_mse(pred_x, inputs_shuffle)
-				pred_y_loss = functional_mse(pred_y, labels_shuffle)
-
-				other_recon_x_loss.extend(recon_x_loss)
-				other_recon_y_loss.extend(recon_y_loss)
-				other_pred_x_loss.extend(pred_x_loss)
-				other_pred_y_loss.extend(pred_y_loss)
-
-			return other_recon_x_loss, other_recon_y_loss, other_pred_x_loss, other_pred_y_loss		
-
-		else:
-
-			return None
-
-	def get_loss_input_mean_train(self):
-
-		if self.model_mode == 'mlp' or self.model_mode == 'cnn':
-
-			other_loss = []
-
-			target_output = self.model(self.mean_input)
-
-			for _, labels in self.evalloader:
-				labels = labels.to(self.device)
-				labels = labels.float()
-				target = target_output.repeat(labels.shape[0], 1)
-				loss = functional_mse(target, labels)
-				other_loss.extend(loss)
-
-			return other_loss
-
-		elif self.model_mode == 'ae_mlp' or self.model_mode == 'ae_cnn':
-			
-			other_recon_loss = []
-			other_pred_loss = []
-
-			recon_target_val, pred_target_val = self.model(self.mean_input)
-
-			for inputs, labels in self.evalloader:
-				inputs, labels = inputs.to(self.device), labels.to(self.device)
-				inputs, labels = inputs.float(), labels.float()
-
-				recon_target = recon_target_val.repeat(labels.shape[0], 1)
-				pred_target = pred_target_val.repeat(labels.shape[0], 1)
-
-				recon_loss = functional_mse(recon_target, inputs)
-				pred_loss = functional_mse(pred_target, labels)
-
-				other_recon_loss.extend(recon_loss)
-				other_pred_loss.extend(pred_loss)
-
-			return other_recon_loss, other_pred_loss
-
-		elif self.model_mode == 'aegan_mlp':
-
-			other_recon_x_loss = []
-			other_recon_y_loss = []
-			other_pred_x_loss = []
-			other_pred_y_loss = []
-
-			recon_x_val, recon_y_val, pred_x_val, pred_y_val = self.model.reconstruct_all_predict_all(
-				self.mean_input, self.mean_output)
-
-			for inputs, labels in self.evalloader:
-				inputs, labels = inputs.to(self.device), labels.to(self.device)
-				inputs, labels = inputs.float(), labels.float()
-
-				recon_x = recon_x_val.repeat(labels.shape[0], 1)
-				recon_y = recon_y_val.repeat(labels.shape[0], 1)
-				pred_x = pred_x_val.repeat(labels.shape[0], 1)
-				pred_y = pred_y_val.repeat(labels.shape[0], 1)
-
-				recon_x_loss = functional_mse(recon_x, inputs)
-				recon_y_loss = functional_mse(recon_y, labels)
-				pred_x_loss = functional_mse(pred_x, inputs)
-				pred_y_loss = functional_mse(pred_y, labels)
-
-				other_recon_x_loss.extend(recon_x_loss)
-				other_recon_y_loss.extend(recon_y_loss)
-				other_pred_x_loss.extend(pred_x_loss)
-				other_pred_y_loss.extend(pred_y_loss)
-
-			return other_recon_x_loss, other_recon_y_loss, other_pred_x_loss, other_pred_y_loss
-
-		else:
-
-			return None
-
-	def get_loss_output_mean_train(self):
-
-		if self.model_mode == 'mlp' or self.model_mode == 'cnn':
-
-			other_loss = []
-
-			target_output = self.mean_output
-
-			for _, labels in self.evalloader:
-				labels = labels.to(self.device)
-				labels = labels.float()
-				target = target_output.repeat(labels.shape[0], 1)
-				loss = functional_mse(target, labels)
-				other_loss.extend(loss)
-
-			return other_loss
-
-		elif self.model_mode == 'ae_mlp' or self.model_mode == 'ae_cnn':
-			
-			other_recon_loss = []
-			other_pred_loss = []
-
-			recon_target_val = self.mean_input
-			pred_target_val = self.mean_output
-
-			for inputs, labels in self.evalloader:
-				inputs, labels = inputs.to(self.device), labels.to(self.device)
-				inputs, labels = inputs.float(), labels.float()
-
-				recon_target = recon_target_val.repeat(labels.shape[0], 1)
-				pred_target = pred_target_val.repeat(labels.shape[0], 1)
-
-				recon_loss = functional_mse(recon_target, inputs)
-				pred_loss = functional_mse(pred_target, labels)
-
-				other_recon_loss.extend(recon_loss)
-				other_pred_loss.extend(pred_loss)
-
-			return other_recon_loss, other_pred_loss
-
-		elif self.model_mode == 'aegan_mlp':
-
-			other_recon_x_loss = []
-			other_recon_y_loss = []
-			other_pred_x_loss = []
-			other_pred_y_loss = []
-
-			recon_x_val = pred_x_val = self.mean_input
-			recon_y_val = pred_y_val = self.mean_output
-
-			for inputs, labels in self.evalloader:
-				inputs, labels = inputs.to(self.device), labels.to(self.device)
-				inputs, labels = inputs.float(), labels.float()
-
-				recon_x = recon_x_val.repeat(labels.shape[0], 1)
-				recon_y = recon_y_val.repeat(labels.shape[0], 1)
-				pred_x = pred_x_val.repeat(labels.shape[0], 1)
-				pred_y = pred_y_val.repeat(labels.shape[0], 1)
-
-				recon_x_loss = functional_mse(recon_x, inputs)
-				recon_y_loss = functional_mse(recon_y, labels)
-				pred_x_loss = functional_mse(pred_x, inputs)
-				pred_y_loss = functional_mse(pred_y, labels)
-
-				other_recon_x_loss.extend(recon_x_loss)
-				other_recon_y_loss.extend(recon_y_loss)
-				other_pred_x_loss.extend(pred_x_loss)
-				other_pred_y_loss.extend(pred_y_loss)
-
-			return other_recon_x_loss, other_recon_y_loss, other_pred_x_loss, other_pred_y_loss	
-
-		else:
-
-			return None
-
-	def get_loss_input_mean_sd_train(self):
-
-		if self.model_mode == 'mlp' or self.model_mode == 'cnn':
-
-			other_loss = []
-
-			for _, labels in self.evalloader:
-				labels = labels.to(self.device)
-				labels = labels.float()
-
-				mean_sd_input = self.mean_input.repeat(labels.shape[0], 1) + torch.normal(torch.zeros([labels.shape[0],self.n_in]),self.std_input)
-
-				target = self.model(mean_sd_input)
-
-				loss = functional_mse(target, labels)
-				other_loss.extend(loss)
-
-			return other_loss
-
-		elif self.model_mode == 'ae_mlp' or self.model_mode == 'ae_cnn':
-			
-			other_recon_loss = []
-			other_pred_loss = []
-
-			for inputs, labels in self.evalloader:
-				inputs, labels = inputs.to(self.device), labels.to(self.device)
-				inputs, labels = inputs.float(), labels.float()
-
-				mean_sd_input = self.mean_input.repeat(labels.shape[0], 1) + torch.normal(torch.zeros([labels.shape[0],self.n_in]),self.std_input)
-
-				recon_target, pred_target = self.model(mean_sd_input)
-
-				recon_loss = functional_mse(recon_target, inputs)
-				pred_loss = functional_mse(pred_target, labels)
-
-				other_recon_loss.extend(recon_loss)
-				other_pred_loss.extend(pred_loss)
-
-			return other_recon_loss, other_pred_loss
-
-		elif self.model_mode == 'aegan_mlp':
-
-			other_recon_x_loss = []
-			other_recon_y_loss = []
-			other_pred_x_loss = []
-			other_pred_y_loss = []
-
-			for inputs, labels in self.evalloader:
-				inputs, labels = inputs.to(self.device), labels.to(self.device)
-				inputs, labels = inputs.float(), labels.float()
-
-				mean_sd_input = self.mean_input.repeat(labels.shape[0], 1) + torch.normal(torch.zeros([labels.shape[0],self.n_in]),self.std_input)
-				mean_sd_output = self.mean_output.repeat(labels.shape[0], 1) + torch.normal(torch.zeros([labels.shape[0],self.out_dim]),self.std_output)
-
-				recon_x, recon_y, pred_x, pred_y = self.model.reconstruct_all_predict_all(
-					mean_sd_input, mean_sd_output)
-
-				recon_x_loss = functional_mse(recon_x, inputs)
-				recon_y_loss = functional_mse(recon_y, labels)
-				pred_x_loss = functional_mse(pred_x, inputs)
-				pred_y_loss = functional_mse(pred_y, labels)
-
-				other_recon_x_loss.extend(recon_x_loss)
-				other_recon_y_loss.extend(recon_y_loss)
-				other_pred_x_loss.extend(pred_x_loss)
-				other_pred_y_loss.extend(pred_y_loss)
-
-			return other_recon_x_loss, other_recon_y_loss, other_pred_x_loss, other_pred_y_loss
-
-		else:
-
-			return None
-
-	def get_loss_output_mean_sd_train(self):
-
-		if self.model_mode == 'mlp' or self.model_mode == 'cnn':
-
-			other_loss = []
-
-			for _, labels in self.evalloader:
-				labels = labels.to(self.device)
-				labels = labels.float()
-			
-				target = self.mean_output.repeat(labels.shape[0], 1) + torch.normal(torch.zeros([labels.shape[0],self.out_dim]),self.std_output)
-
-				loss = functional_mse(target, labels)
-				other_loss.extend(loss)
-
-			return other_loss
-
-		elif self.model_mode == 'ae_mlp' or self.model_mode == 'ae_cnn':
-			
-			other_recon_loss = []
-			other_pred_loss = []
-
-			for inputs, labels in self.evalloader:
-				inputs, labels = inputs.to(self.device), labels.to(self.device)
-				inputs, labels = inputs.float(), labels.float()
-
-				recon_target = self.mean_input.repeat(labels.shape[0], 1) + torch.normal(torch.zeros([labels.shape[0],self.n_in]),self.std_input)
-				pred_target = self.mean_output.repeat(labels.shape[0], 1) + torch.normal(torch.zeros([labels.shape[0],self.out_dim]),self.std_output)
-
-				recon_loss = functional_mse(recon_target, inputs)
-				pred_loss = functional_mse(pred_target, labels)
-
-				other_recon_loss.extend(recon_loss)
-				other_pred_loss.extend(pred_loss)
-
-			return other_recon_loss, other_pred_loss
-
-		elif self.model_mode == 'aegan_mlp':
-
-			other_recon_x_loss = []
-			other_recon_y_loss = []
-			other_pred_x_loss = []
-			other_pred_y_loss = []
-
-			for inputs, labels in self.evalloader:
-				inputs, labels = inputs.to(self.device), labels.to(self.device)
-				inputs, labels = inputs.float(), labels.float()
-
-				recon_x = self.mean_input.repeat(labels.shape[0], 1) + torch.normal(torch.zeros([labels.shape[0],self.n_in]),self.std_input)
-				recon_y = self.mean_output.repeat(labels.shape[0], 1) + torch.normal(torch.zeros([labels.shape[0],self.out_dim]),self.std_output)
-				pred_x = self.mean_input.repeat(labels.shape[0], 1) + torch.normal(torch.zeros([labels.shape[0],self.n_in]),self.std_input)
-				pred_y = self.mean_output.repeat(labels.shape[0], 1) + torch.normal(torch.zeros([labels.shape[0],self.out_dim]),self.std_output)
-
-				recon_x_loss = functional_mse(recon_x, inputs)
-				recon_y_loss = functional_mse(recon_y, labels)
-				pred_x_loss = functional_mse(pred_x, inputs)
-				pred_y_loss = functional_mse(pred_y, labels)
-
-				other_recon_x_loss.extend(recon_x_loss)
-				other_recon_y_loss.extend(recon_y_loss)
-				other_pred_x_loss.extend(pred_x_loss)
-				other_pred_y_loss.extend(pred_y_loss)
-
-			return other_recon_x_loss, other_recon_y_loss, other_pred_x_loss, other_pred_y_loss	
-
-		else:
-
-			return None
-
-
-	def get_loss_input_random_valid(self):
-
-		if self.model_mode == 'mlp' or self.model_mode == 'cnn':
-
-			other_loss = []
-
-			it = iter(self.validloader)
-
-			for _, labels in self.evalloader:
-				labels = labels.to(self.device)
-				labels = labels.float()
-				alt_inputs,_ = next(it)
-				alt_inputs = alt_inputs.to(self.device).float()
-				if labels.shape[0] < alt_inputs.shape[0]:
-					alt_inputs = alt_inputs[:labels.shape[0],:]
-
-				target = self.model(alt_inputs)
-
-				loss = functional_mse(target, labels)
-				other_loss.extend(loss)
-
-			return other_loss
-
-		elif self.model_mode == 'ae_mlp' or self.model_mode == 'ae_cnn':
-			
-			other_recon_loss = []
-			other_pred_loss = []
-
-			it = iter(self.validloader)
-
-			for inputs, labels in self.evalloader:
-				inputs, labels = inputs.to(self.device), labels.to(self.device)
-				inputs, labels = inputs.float(), labels.float()
-
-				alt_inputs, alt_labels = next(it)
-
-				alt_inputs = alt_inputs.to(self.device).float()
-				alt_labels = alt_labels.to(self.device).float()
-
-				if labels.shape[0] < alt_inputs.shape[0]:
-					alt_inputs = alt_inputs[:labels.shape[0],:]
-					alt_labels = alt_labels[:labels.shape[0],:]
-
-				recon_target, pred_target = self.model(alt_inputs)
-
-				recon_loss = functional_mse(recon_target, inputs)
-				pred_loss = functional_mse(pred_target, labels)
-
-				other_recon_loss.extend(recon_loss)
-				other_pred_loss.extend(pred_loss)
-
-			return other_recon_loss, other_pred_loss
-
-		elif self.model_mode == 'aegan_mlp':
-
-			other_recon_x_loss = []
-			other_recon_y_loss = []
-			other_pred_x_loss = []
-			other_pred_y_loss = []
-
-			it = iter(self.validloader)
-
-			for inputs, labels in self.evalloader:
-				inputs, labels = inputs.to(self.device), labels.to(self.device)
-				inputs, labels = inputs.float(), labels.float()
-
-				alt_inputs, alt_labels = next(it)
-
-				alt_inputs = alt_inputs.to(self.device).float()
-				alt_labels = alt_labels.to(self.device).float()
-
-				if labels.shape[0] < alt_inputs.shape[0]:
-					alt_inputs = alt_inputs[:labels.shape[0],:]
-					alt_labels = alt_labels[:labels.shape[0],:]
-
-				recon_x, recon_y, pred_x, pred_y = self.model.reconstruct_all_predict_all(
-					alt_inputs, alt_labels)
-
-				recon_x_loss = functional_mse(recon_x, inputs)
-				recon_y_loss = functional_mse(recon_y, labels)
-				pred_x_loss = functional_mse(pred_x, inputs)
-				pred_y_loss = functional_mse(pred_y, labels)
-
-				other_recon_x_loss.extend(recon_x_loss)
-				other_recon_y_loss.extend(recon_y_loss)
-				other_pred_x_loss.extend(pred_x_loss)
-				other_pred_y_loss.extend(pred_y_loss)
-
-			return other_recon_x_loss, other_recon_y_loss, other_pred_x_loss, other_pred_y_loss
-
-		else:
-
-			return None
-
-	def get_loss_output_random_valid(self):
-
-		if self.model_mode == 'mlp' or self.model_mode == 'cnn':
-
-			other_loss = []
-
-			it = iter(self.validloader)
-
-			for _, labels in self.evalloader:
-				labels = labels.to(self.device)
-				labels = labels.float()
-				_, target = next(it)
-				target = target.to(self.device).float()
-				if labels.shape[0] < target.shape[0]:
-					target = target[:labels.shape[0],:]
-
-				loss = functional_mse(target, labels)
-				other_loss.extend(loss)
-
-			return other_loss
-
-		elif self.model_mode == 'ae_mlp' or self.model_mode == 'ae_cnn':
-			
-			other_recon_loss = []
-			other_pred_loss = []
-
-			it = iter(self.validloader)
-
-			for inputs, labels in self.evalloader:
-				inputs, labels = inputs.to(self.device), labels.to(self.device)
-				inputs, labels = inputs.float(), labels.float()
-
-				alt_inputs, alt_labels = next(it)
-
-				alt_inputs = alt_inputs.to(self.device).float()
-				alt_labels = alt_labels.to(self.device).float()
-
-				if labels.shape[0] < alt_inputs.shape[0]:
-					alt_inputs = alt_inputs[:labels.shape[0],:]
-					alt_labels = alt_labels[:labels.shape[0],:]
-
-				recon_target, pred_target = alt_inputs, alt_labels
-
-				recon_loss = functional_mse(recon_target, inputs)
-				pred_loss = functional_mse(pred_target, labels)
-
-				other_recon_loss.extend(recon_loss)
-				other_pred_loss.extend(pred_loss)
-
-			return other_recon_loss, other_pred_loss
-
-		elif self.model_mode == 'aegan_mlp':
-
-			other_recon_x_loss = []
-			other_recon_y_loss = []
-			other_pred_x_loss = []
-			other_pred_y_loss = []
-
-			it = iter(self.validloader)
-
-			for inputs, labels in self.evalloader:
-				inputs, labels = inputs.to(self.device), labels.to(self.device)
-				inputs, labels = inputs.float(), labels.float()
-
-				alt_inputs, alt_labels = next(it)
-
-				alt_inputs = alt_inputs.to(self.device).float()
-				alt_labels = alt_labels.to(self.device).float()
-
-				if labels.shape[0] < alt_inputs.shape[0]:
-					alt_inputs = alt_inputs[:labels.shape[0],:]
-					alt_labels = alt_labels[:labels.shape[0],:]
-
-				recon_x = alt_inputs
-				recon_y = alt_labels
-
-				idx = torch.randperm(labels.shape[0])
-				jdx = torch.randperm(labels.shape[0])
-				pred_x = alt_inputs[idx]
-				pred_y = alt_labels[jdx]
-
-				recon_x_loss = functional_mse(recon_x, inputs)
-				recon_y_loss = functional_mse(recon_y, labels)
-				pred_x_loss = functional_mse(pred_x, inputs)
-				pred_y_loss = functional_mse(pred_y, labels)
-
-				other_recon_x_loss.extend(recon_x_loss)
-				other_recon_y_loss.extend(recon_y_loss)
-				other_pred_x_loss.extend(pred_x_loss)
-				other_pred_y_loss.extend(pred_y_loss)
-
-			return other_recon_x_loss, other_recon_y_loss, other_pred_x_loss, other_pred_y_loss
-
-		else:
-
-			return None
-
-
-def loss_ttest(true_loss, other_loss, alpha=0.05):
-	tstat, pval = ttest_ind(true_loss, other_loss, alternative="less")
-	if pval < alpha:
-		return True
-	else:
-		return False
->>>>>>> aede8793
+        return False