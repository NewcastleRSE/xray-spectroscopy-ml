"""
XANESNET
Copyright (C) 2021  Conor D. Rankine

This program is free software: you can redistribute it and/or modify it under
the terms of the GNU General Public License as published by the Free Software 
Foundation, either Version 3 of the License, or (at your option) any later 
version.

This program is distributed in the hope that it will be useful, but WITHOUT ANY
WARRANTY; without even the implied warranty of MERCHANTABILITY or FITNESS FOR A 
PARTICULAR PURPOSE. See the GNU General Public License for more details.

You should have received a copy of the GNU General Public License along with 
this program.  If not, see <https://www.gnu.org/licenses/>.
"""

###############################################################################
############################### LIBRARY IMPORTS ###############################
###############################################################################

import os
import numpy as np
import pickle as pickle
import tqdm as tqdm

from pathlib import Path

from inout import load_xyz
from inout import load_xanes
from inout import save_xanes
from utils import unique_path
from utils import list_filestems
from utils import linecount
from spectrum.xanes import XANES

import torch
from sklearn.metrics import mean_squared_error

from predict import average
from predict import y_predict_dim
from predict import predict_xanes
from predict import predict_xyz
<<<<<<< HEAD

import data_transform

=======
>>>>>>> ac56820c

###############################################################################
################################ MAIN FUNCTION ################################
###############################################################################


def main(
    mode: str,
    model_mode: str,
    run_shap: bool,
    shap_nsamples: int,
    model_dir: str,
    x_path: str,
    y_path: str,
    monte_carlo: dict = {},
    bootstrap: dict = {},
    ensemble: dict = {},
<<<<<<< HEAD
    fourier_transform: bool = False,
=======
>>>>>>> ac56820c
):
    """
    PREDICT. The model state is restored from a model directory containing
    serialised scaling/pipeline objects and the serialised model, .xyz (X)
    data are loaded and transformed, and the model is used to predict XANES
    spectral (Y) data; convolution of the Y data is also possible if
    {conv_params} are provided (see xanesnet/convolute.py).

    Args:
        model_dir (str): The path to a model.[?] directory created by
            the LEARN routine.
        x_path (str): The path to the .xyz (X) data; expects a directory
            containing .xyz files.
    """

    model_dir = Path(model_dir)

    xyz_path = Path(x_path) if x_path is not None else None
    xanes_path = Path(y_path) if y_path is not None else None

    if xyz_path is not None and xanes_path is not None:
        ids = list(set(list_filestems(xyz_path)) & set(list_filestems(xanes_path)))
    elif xyz_path is None:
        ids = list(set(list_filestems(xanes_path)))
    elif xanes_path is None:
        ids = list(set(list_filestems(xyz_path)))

    ids.sort()

    with open(model_dir / "descriptor.pickle", "rb") as f:
        descriptor = pickle.load(f)

    n_samples = len(ids)

    if xyz_path is not None:
        n_x_features = descriptor.get_len()
        xyz_data = np.full((n_samples, n_x_features), np.nan)
        print(">> preallocated {}x{} array for X data...".format(*xyz_data.shape))

    if xanes_path is not None:
        n_y_features = linecount(xanes_path / f"{ids[0]}.txt") - 2
        xanes_data = np.full((n_samples, n_y_features), np.nan)
        print(">> preallocated {}y{} array for Y data...".format(*xanes_data.shape))

    print(">> ...everything preallocated!\n")

    print(">> loading data into array(s)...")
    if xyz_path is not None:
        for i, id_ in enumerate(tqdm.tqdm(ids)):
            with open(xyz_path / f"{id_}.xyz", "r") as f:
                atoms = load_xyz(f)
            xyz_data[i, :] = descriptor.transform(atoms)

    if xanes_path is not None:
        for i, id_ in enumerate(tqdm.tqdm(ids)):
            with open(xanes_path / f"{id_}.txt", "r") as f:
                xanes = load_xanes(f)
                e, xanes_data[i, :] = xanes.spectrum

    print(">> ...loaded!\n")

<<<<<<< HEAD
    # # Transform data
    # if fourier_transform:
    #     import data_transform
    #     print('>>> Transforming training data using Fourier transform...')
    #     xanes_data = data_transform.fourier_transform_data(xanes_data)

    if bootstrap["fn"] == "True":
        from bootstrap_fn import bootstrap_predict

        bootstrap_predict(model_dir, mode, model_mode, xyz_data, xanes_data, ids, fourier_transform)
=======
    if bootstrap["fn"] == "True":
        from bootstrap_fn import bootstrap_predict

        bootstrap_predict(model_dir, mode, model_mode, xyz_data, xanes_data, ids)
>>>>>>> ac56820c

    elif ensemble["fn"] == "True":
        from ensemble_fn import ensemble_predict

<<<<<<< HEAD
        ensemble_predict(ensemble, model_dir, mode, model_mode, xyz_data, xanes_data, fourier_transform)
=======
        ensemble_predict(ensemble, model_dir, mode, model_mode, xyz_data, xanes_data)
>>>>>>> ac56820c

    else:
        model = torch.load(model_dir / "model.pt", map_location=torch.device("cpu"))
        model.eval()
        print("Loaded model from disk")
<<<<<<< HEAD

        if xyz_path is not None and xanes_path is not None:
            from model_utils import model_mode_error

            if fourier_transform:
                parent_model_dir, predict_dir = model_mode_error(
                    model, mode, model_mode, xyz_data.shape[1], xanes_data.shape[1]*2
                )
            else:
                parent_model_dir, predict_dir = model_mode_error(
                    model, mode, model_mode, xyz_data.shape[1], xanes_data.shape[1]
                )
        else:
            from model_utils import make_dir

            parent_model_dir, predict_dir = make_dir()

        if model_mode == "mlp" or model_mode == "cnn":
            if mode == "predict_xyz":

                if fourier_transform:
                    xanes_data = data_transform.fourier_transform_data(xanes_data)

                xyz_predict = predict_xyz(xanes_data, model)

                x = xanes_data
                y = xyz_data
                y_predict = xyz_predict

            elif mode == "predict_xanes":
                xanes_predict = predict_xanes(xyz_data, model)

                x = xyz_data
                y = xanes_data
                y_predict = xanes_predict

                if fourier_transform:
                    y_predict = data_transform.inverse_fourier_transform_data(y_predict)


            print(
                "MSE y to y pred : ",
                mean_squared_error(y, y_predict.detach().numpy()),
            )
            y_predict, e = y_predict_dim(y_predict, ids, model_dir)

            if monte_carlo["mc_fn"] == "True":
                from montecarlo_fn import montecarlo_dropout

                data_compress = {"ids": ids, "y": y, "y_predict": y_predict, "e": e}
                montecarlo_dropout(
                    model, x, monte_carlo["mc_iter"], data_compress, predict_dir, mode
                )

            else:
                from plot import plot_predict

                plot_predict(ids, y, y_predict, e, predict_dir, mode)

        elif model_mode == "ae_mlp" or model_mode == "ae_cnn":
            if mode == "predict_xyz":

                x = xanes_data
                y = xyz_data

                if fourier_transform:
                    xanes_data = data_transform.fourier_transform_data(xanes_data)

                recon_xanes, pred_xyz = predict_xyz(xanes_data, model)
                
                x_recon = recon_xanes
                y_predict = pred_xyz

                if fourier_transform:
                    x_recon = data_transform.inverse_fourier_transform_data(x_recon)

            elif mode == "predict_xanes":
                recon_xyz, pred_xanes = predict_xanes(xyz_data, model)

                x = xyz_data
                x_recon = recon_xyz
                y = xanes_data
                y_predict = pred_xanes

                if fourier_transform:
                    y_predict = data_transform.inverse_fourier_transform_data(y_predict)
=======

        if xyz_path is not None and xanes_path is not None:
            from model_utils import model_mode_error

            parent_model_dir, predict_dir = model_mode_error(
                model, mode, model_mode, xyz_data.shape[1], xanes_data.shape[1]
            )
        else:
            from model_utils import make_dir

            parent_model_dir, predict_dir = make_dir()

        if model_mode == "mlp" or model_mode == "cnn":
            if mode == "predict_xyz":
                xyz_predict = predict_xyz(xanes_data, model)

                x = xanes_data
                y = xyz_data
                y_predict = xyz_predict

            elif mode == "predict_xanes":
                xanes_predict = predict_xanes(xyz_data, model)

                x = xyz_data
                y = xanes_data
                y_predict = xanes_predict

            print(
                "MSE y to y pred : ",
                mean_squared_error(y, y_predict.detach().numpy()),
            )
            y_predict, e = y_predict_dim(y_predict, ids, model_dir)

            if monte_carlo["mc_fn"] == "True":
                from montecarlo_fn import montecarlo_dropout

                data_compress = {"ids": ids, "y": y, "y_predict": y_predict, "e": e}
                montecarlo_dropout(
                    model, x, monte_carlo["mc_iter"], data_compress, predict_dir, mode
                )

            else:
                from plot import plot_predict

                plot_predict(ids, y, y_predict, e, predict_dir, mode)

        elif model_mode == "ae_mlp" or model_mode == "ae_cnn":
            if mode == "predict_xyz":
                recon_xanes, pred_xyz = predict_xyz(xanes_data, model)

                x = xanes_data
                x_recon = recon_xanes
                y = xyz_data
                y_predict = pred_xyz

            elif mode == "predict_xanes":
                recon_xyz, pred_xanes = predict_xanes(xyz_data, model)

                x = xyz_data
                x_recon = recon_xyz
                y = xanes_data
                y_predict = pred_xanes
>>>>>>> ac56820c

            print(
                "MSE x to x recon : ",
                mean_squared_error(x, x_recon.detach().numpy()),
            )
            print(
                "MSE y to y pred : ",
                mean_squared_error(y, y_predict.detach().numpy()),
            )

            if monte_carlo["mc_fn"] == "True":
                from montecarlo_fn import montecarlo_dropout_ae

                data_compress = {
                    "ids": ids,
                    "y": y,
                    "y_predict": y_predict,
                    "e": e,
                    "x": x,
                    "x_recon": x_recon,
                }
                montecarlo_dropout_ae(
                    model, x, monte_carlo["mc_iter"], data_compress, predict_dir, mode
                )

            else:
                y_predict, e = y_predict_dim(y_predict, ids, model_dir)
                from plot import plot_ae_predict
<<<<<<< HEAD

                plot_ae_predict(ids, y, y_predict, x, x_recon, e, predict_dir, mode)

        elif model_mode == "aegan_mlp" or model_mode == "aegan_cnn":
            # Convert to float
            if xyz_path is not None:
                x = torch.tensor(xyz_data).float()
            if xanes_path is not None:
                y = torch.tensor(xanes_data).float()

            print(">> Reconstructing and predicting data with neural net...")

            if xyz_path is not None:
                x_recon = model.reconstruct_structure(x).detach().numpy()
                y_pred = model.predict_spectrum(x)
                print(
                    f">> Reconstruction error (structure) = {mean_squared_error(x,x_recon):.4f}"
                )
                if fourier_transform:
                    y_pred = data_transform.inverse_fourier_transform_data(y_pred)

                y_pred = y_pred.detach().numpy()

            if xanes_path is not None:

                if fourier_transform:
                    z = data_transform.fourier_transform_data(xanes_data)
                    z = torch.tensor(z).float()
                    y_recon = model.reconstruct_spectrum(z)
                    y_recon = data_transform.inverse_fourier_transform_data(y_recon).detach().numpy()
                    x_pred = model.predict_structure(z).detach().numpy()
                else:
                    y_recon = model.reconstruct_spectrum(y).detach().numpy()
                    x_pred = model.predict_structure(y).detach().numpy()
    
                print(
                    f">> Reconstruction error (spectrum) =  {mean_squared_error(y,y_recon):.4f}"
                )

            if xyz_path is not None and xanes_path is not None:  # Get prediction errors
                print(
                    f">> Prediction error (structure) =     {mean_squared_error(x,x_pred):.4f}"
                )
                print(
                    f">> Prediction error (spectrum) =      {mean_squared_error(y,y_pred):.4f}"
                )

            print(">> ...done!\n")

            print(">> Saving predictions and reconstructions...")

            if xyz_path is not None:
                with open(model_dir / "dataset.npz", "rb") as f:
                    e = np.load(f)["e"]

                for id_, y_pred_ in tqdm.tqdm(zip(ids, y_pred)):
                    with open(predict_dir / f"spectrum_{id_}.txt", "w") as f:
                        save_xanes(f, XANES(e.flatten(), y_pred_))

            # TODO: save structure in .xyz format?
            if xanes_path is not None:
                for id_, x_pred_ in tqdm.tqdm(zip(ids, x_pred)):
                    with open(predict_dir / f"structure_{id_}.txt", "w") as f:
                        np.savetxt(f, x_pred_)

            print(">> ...done!\n")

            print(">> Plotting reconstructions and predictions...")

            plots_dir = unique_path(Path(parent_model_dir), "plots_predictions")
            plots_dir.mkdir()

            if xyz_path is not None and xanes_path is not None:
                from plot import plot_aegan_predict

                plot_aegan_predict(
                    ids, x, y, x_recon, y_recon, x_pred, y_pred, plots_dir
                )

            elif x_path is not None:
                from plot import plot_aegan_spectrum

                plot_aegan_spectrum(ids, x, x_recon, y_pred, plots_dir)

            elif y_path is not None:
                from plot import plot_aegan_structure

                plot_aegan_structure(ids, y, y_recon, x_pred, plots_dir)

            if x_path is not None and y_path is not None:
                print(">> Plotting and saving cosine-similarity...")

                analysis_dir = unique_path(Path(parent_model_dir), "analysis")
                analysis_dir.mkdir()

                from plot import plot_cosine_similarity

                plot_cosine_similarity(
                    x, y, x_recon, y_recon, x_pred, y_pred, analysis_dir
                )

                print("...saved!\n")

=======

                plot_ae_predict(ids, y, y_predict, x, x_recon, e, predict_dir, mode)

        elif model_mode == "aegan_mlp" or model_mode == "aegan_cnn":
            # Convert to float
            if xyz_path is not None:
                x = torch.tensor(xyz_data).float()
            if xanes_path is not None:
                y = torch.tensor(xanes_data).float()

            print(">> Reconstructing and predicting data with neural net...")

            if xyz_path is not None:
                x_recon = model.reconstruct_structure(x).detach().numpy()
                y_pred = model.predict_spectrum(x).detach().numpy()
                print(
                    f">> Reconstruction error (structure) = {mean_squared_error(x,x_recon):.4f}"
                )

            if xanes_path is not None:
                y_recon = model.reconstruct_spectrum(y).detach().numpy()
                x_pred = model.predict_structure(y).detach().numpy()
                print(
                    f">> Reconstruction error (spectrum) =  {mean_squared_error(y,y_recon):.4f}"
                )

            if xyz_path is not None and xanes_path is not None:  # Get prediction errors
                print(
                    f">> Prediction error (structure) =     {mean_squared_error(x,x_pred):.4f}"
                )
                print(
                    f">> Prediction error (spectrum) =      {mean_squared_error(y,y_pred):.4f}"
                )

            print(">> ...done!\n")

            print(">> Saving predictions and reconstructions...")

            if xyz_path is not None:
                with open(model_dir / "dataset.npz", "rb") as f:
                    e = np.load(f)["e"]

                for id_, y_pred_ in tqdm.tqdm(zip(ids, y_pred)):
                    with open(predict_dir / f"spectrum_{id_}.txt", "w") as f:
                        save_xanes(f, XANES(e.flatten(), y_pred_))

            # TODO: save structure in .xyz format?
            if xanes_path is not None:
                for id_, x_pred_ in tqdm.tqdm(zip(ids, x_pred)):
                    with open(predict_dir / f"structure_{id_}.txt", "w") as f:
                        np.savetxt(f, x_pred_)

            print(">> ...done!\n")

            print(">> Plotting reconstructions and predictions...")

            plots_dir = unique_path(Path(parent_model_dir), "plots_predictions")
            plots_dir.mkdir()

            if xyz_path is not None and xanes_path is not None:
                from plot import plot_aegan_predict

                plot_aegan_predict(
                    ids, x, y, x_recon, y_recon, x_pred, y_pred, plots_dir
                )

            elif x_path is not None:
                from plot import plot_aegan_spectrum

                plot_aegan_spectrum(ids, x, x_recon, y_pred, plots_dir)

            elif y_path is not None:
                from plot import plot_aegan_structure

                plot_aegan_structure(ids, y, y_recon, x_pred, plots_dir)

            if x_path is not None and y_path is not None:
                print(">> Plotting and saving cosine-similarity...")

                analysis_dir = unique_path(Path(parent_model_dir), "analysis")
                analysis_dir.mkdir()

                from plot import plot_cosine_similarity

                plot_cosine_similarity(
                    x, y, x_recon, y_recon, x_pred, y_pred, analysis_dir
                )

                print("...saved!\n")

>>>>>>> ac56820c
        if run_shap:
            from shap_analysis import shap

            shap(
                model_mode,
                mode,
                xyz_data,
                xanes_data,
                model,
                predict_dir,
                ids,
                shap_nsamples,
            )<|MERGE_RESOLUTION|>--- conflicted
+++ resolved
@@ -41,12 +41,9 @@
 from predict import y_predict_dim
 from predict import predict_xanes
 from predict import predict_xyz
-<<<<<<< HEAD
 
 import data_transform
 
-=======
->>>>>>> ac56820c
 
 ###############################################################################
 ################################ MAIN FUNCTION ################################
@@ -64,10 +61,7 @@
     monte_carlo: dict = {},
     bootstrap: dict = {},
     ensemble: dict = {},
-<<<<<<< HEAD
     fourier_transform: bool = False,
-=======
->>>>>>> ac56820c
 ):
     """
     PREDICT. The model state is restored from a model directory containing
@@ -129,38 +123,20 @@
 
     print(">> ...loaded!\n")
 
-<<<<<<< HEAD
-    # # Transform data
-    # if fourier_transform:
-    #     import data_transform
-    #     print('>>> Transforming training data using Fourier transform...')
-    #     xanes_data = data_transform.fourier_transform_data(xanes_data)
-
     if bootstrap["fn"] == "True":
         from bootstrap_fn import bootstrap_predict
 
         bootstrap_predict(model_dir, mode, model_mode, xyz_data, xanes_data, ids, fourier_transform)
-=======
-    if bootstrap["fn"] == "True":
-        from bootstrap_fn import bootstrap_predict
-
-        bootstrap_predict(model_dir, mode, model_mode, xyz_data, xanes_data, ids)
->>>>>>> ac56820c
 
     elif ensemble["fn"] == "True":
         from ensemble_fn import ensemble_predict
 
-<<<<<<< HEAD
         ensemble_predict(ensemble, model_dir, mode, model_mode, xyz_data, xanes_data, fourier_transform)
-=======
-        ensemble_predict(ensemble, model_dir, mode, model_mode, xyz_data, xanes_data)
->>>>>>> ac56820c
 
     else:
         model = torch.load(model_dir / "model.pt", map_location=torch.device("cpu"))
         model.eval()
         print("Loaded model from disk")
-<<<<<<< HEAD
 
         if xyz_path is not None and xanes_path is not None:
             from model_utils import model_mode_error
@@ -247,70 +223,6 @@
 
                 if fourier_transform:
                     y_predict = data_transform.inverse_fourier_transform_data(y_predict)
-=======
-
-        if xyz_path is not None and xanes_path is not None:
-            from model_utils import model_mode_error
-
-            parent_model_dir, predict_dir = model_mode_error(
-                model, mode, model_mode, xyz_data.shape[1], xanes_data.shape[1]
-            )
-        else:
-            from model_utils import make_dir
-
-            parent_model_dir, predict_dir = make_dir()
-
-        if model_mode == "mlp" or model_mode == "cnn":
-            if mode == "predict_xyz":
-                xyz_predict = predict_xyz(xanes_data, model)
-
-                x = xanes_data
-                y = xyz_data
-                y_predict = xyz_predict
-
-            elif mode == "predict_xanes":
-                xanes_predict = predict_xanes(xyz_data, model)
-
-                x = xyz_data
-                y = xanes_data
-                y_predict = xanes_predict
-
-            print(
-                "MSE y to y pred : ",
-                mean_squared_error(y, y_predict.detach().numpy()),
-            )
-            y_predict, e = y_predict_dim(y_predict, ids, model_dir)
-
-            if monte_carlo["mc_fn"] == "True":
-                from montecarlo_fn import montecarlo_dropout
-
-                data_compress = {"ids": ids, "y": y, "y_predict": y_predict, "e": e}
-                montecarlo_dropout(
-                    model, x, monte_carlo["mc_iter"], data_compress, predict_dir, mode
-                )
-
-            else:
-                from plot import plot_predict
-
-                plot_predict(ids, y, y_predict, e, predict_dir, mode)
-
-        elif model_mode == "ae_mlp" or model_mode == "ae_cnn":
-            if mode == "predict_xyz":
-                recon_xanes, pred_xyz = predict_xyz(xanes_data, model)
-
-                x = xanes_data
-                x_recon = recon_xanes
-                y = xyz_data
-                y_predict = pred_xyz
-
-            elif mode == "predict_xanes":
-                recon_xyz, pred_xanes = predict_xanes(xyz_data, model)
-
-                x = xyz_data
-                x_recon = recon_xyz
-                y = xanes_data
-                y_predict = pred_xanes
->>>>>>> ac56820c
 
             print(
                 "MSE x to x recon : ",
@@ -339,7 +251,6 @@
             else:
                 y_predict, e = y_predict_dim(y_predict, ids, model_dir)
                 from plot import plot_ae_predict
-<<<<<<< HEAD
 
                 plot_ae_predict(ids, y, y_predict, x, x_recon, e, predict_dir, mode)
 
@@ -443,98 +354,6 @@
 
                 print("...saved!\n")
 
-=======
-
-                plot_ae_predict(ids, y, y_predict, x, x_recon, e, predict_dir, mode)
-
-        elif model_mode == "aegan_mlp" or model_mode == "aegan_cnn":
-            # Convert to float
-            if xyz_path is not None:
-                x = torch.tensor(xyz_data).float()
-            if xanes_path is not None:
-                y = torch.tensor(xanes_data).float()
-
-            print(">> Reconstructing and predicting data with neural net...")
-
-            if xyz_path is not None:
-                x_recon = model.reconstruct_structure(x).detach().numpy()
-                y_pred = model.predict_spectrum(x).detach().numpy()
-                print(
-                    f">> Reconstruction error (structure) = {mean_squared_error(x,x_recon):.4f}"
-                )
-
-            if xanes_path is not None:
-                y_recon = model.reconstruct_spectrum(y).detach().numpy()
-                x_pred = model.predict_structure(y).detach().numpy()
-                print(
-                    f">> Reconstruction error (spectrum) =  {mean_squared_error(y,y_recon):.4f}"
-                )
-
-            if xyz_path is not None and xanes_path is not None:  # Get prediction errors
-                print(
-                    f">> Prediction error (structure) =     {mean_squared_error(x,x_pred):.4f}"
-                )
-                print(
-                    f">> Prediction error (spectrum) =      {mean_squared_error(y,y_pred):.4f}"
-                )
-
-            print(">> ...done!\n")
-
-            print(">> Saving predictions and reconstructions...")
-
-            if xyz_path is not None:
-                with open(model_dir / "dataset.npz", "rb") as f:
-                    e = np.load(f)["e"]
-
-                for id_, y_pred_ in tqdm.tqdm(zip(ids, y_pred)):
-                    with open(predict_dir / f"spectrum_{id_}.txt", "w") as f:
-                        save_xanes(f, XANES(e.flatten(), y_pred_))
-
-            # TODO: save structure in .xyz format?
-            if xanes_path is not None:
-                for id_, x_pred_ in tqdm.tqdm(zip(ids, x_pred)):
-                    with open(predict_dir / f"structure_{id_}.txt", "w") as f:
-                        np.savetxt(f, x_pred_)
-
-            print(">> ...done!\n")
-
-            print(">> Plotting reconstructions and predictions...")
-
-            plots_dir = unique_path(Path(parent_model_dir), "plots_predictions")
-            plots_dir.mkdir()
-
-            if xyz_path is not None and xanes_path is not None:
-                from plot import plot_aegan_predict
-
-                plot_aegan_predict(
-                    ids, x, y, x_recon, y_recon, x_pred, y_pred, plots_dir
-                )
-
-            elif x_path is not None:
-                from plot import plot_aegan_spectrum
-
-                plot_aegan_spectrum(ids, x, x_recon, y_pred, plots_dir)
-
-            elif y_path is not None:
-                from plot import plot_aegan_structure
-
-                plot_aegan_structure(ids, y, y_recon, x_pred, plots_dir)
-
-            if x_path is not None and y_path is not None:
-                print(">> Plotting and saving cosine-similarity...")
-
-                analysis_dir = unique_path(Path(parent_model_dir), "analysis")
-                analysis_dir.mkdir()
-
-                from plot import plot_cosine_similarity
-
-                plot_cosine_similarity(
-                    x, y, x_recon, y_recon, x_pred, y_pred, analysis_dir
-                )
-
-                print("...saved!\n")
-
->>>>>>> ac56820c
         if run_shap:
             from shap_analysis import shap
 
