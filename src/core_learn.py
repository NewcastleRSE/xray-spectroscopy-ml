"""
XANESNET
Copyright (C) 2021  Conor D. Rankine

This program is free software: you can redistribute it and/or modify it under
the terms of the GNU General Public License as published by the Free Software 
Foundation, either Version 3 of the License, or (at your option) any later 
version.

This program is distributed in the hope that it will be useful, but WITHOUT ANY
WARRANTY; without even the implied warranty of MERCHANTABILITY or FITNESS FOR A 
PARTICULAR PURPOSE. See the GNU General Public License for more details.

You should have received a copy of the GNU General Public License along with 
this program.  If not, see <https://www.gnu.org/licenses/>.
"""

###############################################################################
############################### LIBRARY IMPORTS ###############################
###############################################################################

import pickle as pickle
import tqdm as tqdm

from torchinfo import summary

from utils import print_cross_validation_scores

from learn import train
from ae_learn import train as ae_train
from aegan_learn import train_aegan as aegan_train

from kfold_fn import kfold_train
from kfold_fn import kfold_ae_train
from kfold_fn import kfold_aegan_train


def train_xyz(
    xyz,
    xanes,
    exp_name,
    model_mode,
    hyperparams,
    epochs,
    kfold,
    kfold_params,
    rng,
    weight_seed,
    lr_scheduler,
<<<<<<< HEAD
    scheduler_param,
    model_eval,
=======
>>>>>>> 916eee64
):
    print("training xyz structure")

    if model_mode == "mlp" or model_mode == "cnn":
        if kfold:
            x = xyz
            y = xanes
            result, model = kfold_train(
                x,
                y,
                kfold_params,
                rng,
                exp_name,
                model_mode,
                hyperparams,
                epochs,
                weight_seed,
                lr_scheduler,
<<<<<<< HEAD
                scheduler_param,
                model_eval,
=======
>>>>>>> 916eee64
            )
            print_cross_validation_scores(result, model_mode)
        else:
            print(">> fitting neural net...")
            model, score = train(
                xyz,
                xanes,
                exp_name,
                model_mode,
                hyperparams,
                epochs,
                weight_seed,
                lr_scheduler,
<<<<<<< HEAD
                scheduler_param,
                model_eval,
=======
>>>>>>> 916eee64
            )

    elif model_mode == "ae_mlp" or model_mode == "ae_cnn":
        if kfold:
            x = xyz
            y = xanes
            result, model = kfold_ae_train(
                x,
                y,
                kfold_params,
                rng,
                exp_name,
                model_mode,
                hyperparams,
                epochs,
                weight_seed,
                lr_scheduler,
<<<<<<< HEAD
                scheduler_param,
                model_eval,
=======
>>>>>>> 916eee64
            )
            print_cross_validation_scores(result, model_mode)
        else:
            print(">> fitting neural net...")
            model, score = ae_train(
                xyz,
                xanes,
                exp_name,
                model_mode,
                hyperparams,
                epochs,
                weight_seed,
                lr_scheduler,
<<<<<<< HEAD
                scheduler_param,
                model_eval,
=======
>>>>>>> 916eee64
            )

    summary(model, (1, xyz.shape[1]))
    return model


def train_xanes(
    xyz,
    xanes,
    exp_name,
    model_mode,
    hyperparams,
    epochs,
    kfold,
    kfold_params,
    rng,
    weight_seed,
    lr_scheduler,
<<<<<<< HEAD
    scheduler_param,
    model_eval,
=======
>>>>>>> 916eee64
):
    print("training xanes spectrum")

    if model_mode == "mlp" or model_mode == "cnn":
        if kfold:
            x = xanes
            y = xyz
            result, model = kfold_train(
                x,
                y,
                kfold_params,
                rng,
                exp_name,
                model_mode,
                hyperparams,
                epochs,
                weight_seed,
                lr_scheduler,
<<<<<<< HEAD
                scheduler_param,
                model_eval,
=======
>>>>>>> 916eee64
            )
            print_cross_validation_scores(result, model_mode)
        else:
            print(">> fitting neural net...")
            model, score = train(
                xanes,
                xyz,
                exp_name,
                model_mode,
                hyperparams,
                epochs,
                weight_seed,
                lr_scheduler,
<<<<<<< HEAD
                scheduler_param,
                model_eval,
=======
>>>>>>> 916eee64
            )

    elif model_mode == "ae_mlp" or model_mode == "ae_cnn":
        if kfold:
            x = xanes
            y = xyz
            result, model = kfold_ae_train(
                x,
                y,
                kfold_params,
                rng,
                exp_name,
                model_mode,
                hyperparams,
                epochs,
                weight_seed,
                lr_scheduler,
<<<<<<< HEAD
                scheduler_param,
                model_eval,
=======
>>>>>>> 916eee64
            )
            print_cross_validation_scores(result, model_mode)

        else:
            print(">> fitting neural net...")
            model, score = ae_train(
                xanes,
                xyz,
                exp_name,
                model_mode,
                hyperparams,
                epochs,
                weight_seed,
                lr_scheduler,
<<<<<<< HEAD
                scheduler_param,
                model_eval,
=======
>>>>>>> 916eee64
            )

    summary(model, (1, xanes.shape[1]))
    return model


def train_aegan(
<<<<<<< HEAD
    xyz, xanes, exp_name, model_mode, hyperparams, epochs, kfold, kfold_params, rng, model_eval
):
    if kfold:
        result, model = kfold_aegan_train(
            xyz, xanes, kfold_params, rng, exp_name, model_mode, hyperparams, epochs, model_eval
=======
    xyz,
    xanes,
    exp_name,
    model_mode,
    hyperparams,
    epochs,
    kfold,
    kfold_params,
    rng,
    weight_seed,
    lr_scheduler,
):
    if kfold:
        result, model = kfold_aegan_train(
            xyz,
            xanes,
            kfold_params,
            rng,
            exp_name,
            model_mode,
            hyperparams,
            epochs,
            lr_scheduler,
            weight_seed,
>>>>>>> 916eee64
        )
        print_cross_validation_scores(result, model_mode)

    else:
        print(">> fitting neural net...")
<<<<<<< HEAD
        model, score = aegan_train(xyz, xanes, exp_name, hyperparams, epochs, model_eval)
=======
        model, score = aegan_train(
            xyz,
            xanes,
            exp_name,
            hyperparams,
            epochs,
            lr_scheduler,
            weight_seed,
        )
>>>>>>> 916eee64
    summary(model)
    # from plot import plot_running_aegan

    # plot_running_aegan(losses, model_dir)
    return model<|MERGE_RESOLUTION|>--- conflicted
+++ resolved
@@ -47,11 +47,7 @@
     rng,
     weight_seed,
     lr_scheduler,
-<<<<<<< HEAD
-    scheduler_param,
     model_eval,
-=======
->>>>>>> 916eee64
 ):
     print("training xyz structure")
 
@@ -70,11 +66,7 @@
                 epochs,
                 weight_seed,
                 lr_scheduler,
-<<<<<<< HEAD
-                scheduler_param,
-                model_eval,
-=======
->>>>>>> 916eee64
+                model_eval,
             )
             print_cross_validation_scores(result, model_mode)
         else:
@@ -88,11 +80,7 @@
                 epochs,
                 weight_seed,
                 lr_scheduler,
-<<<<<<< HEAD
-                scheduler_param,
-                model_eval,
-=======
->>>>>>> 916eee64
+                model_eval,
             )
 
     elif model_mode == "ae_mlp" or model_mode == "ae_cnn":
@@ -110,11 +98,7 @@
                 epochs,
                 weight_seed,
                 lr_scheduler,
-<<<<<<< HEAD
-                scheduler_param,
-                model_eval,
-=======
->>>>>>> 916eee64
+                model_eval,
             )
             print_cross_validation_scores(result, model_mode)
         else:
@@ -128,11 +112,7 @@
                 epochs,
                 weight_seed,
                 lr_scheduler,
-<<<<<<< HEAD
-                scheduler_param,
-                model_eval,
-=======
->>>>>>> 916eee64
+                model_eval,
             )
 
     summary(model, (1, xyz.shape[1]))
@@ -151,11 +131,7 @@
     rng,
     weight_seed,
     lr_scheduler,
-<<<<<<< HEAD
-    scheduler_param,
     model_eval,
-=======
->>>>>>> 916eee64
 ):
     print("training xanes spectrum")
 
@@ -174,11 +150,7 @@
                 epochs,
                 weight_seed,
                 lr_scheduler,
-<<<<<<< HEAD
-                scheduler_param,
-                model_eval,
-=======
->>>>>>> 916eee64
+                model_eval,
             )
             print_cross_validation_scores(result, model_mode)
         else:
@@ -192,11 +164,7 @@
                 epochs,
                 weight_seed,
                 lr_scheduler,
-<<<<<<< HEAD
-                scheduler_param,
-                model_eval,
-=======
->>>>>>> 916eee64
+                model_eval,
             )
 
     elif model_mode == "ae_mlp" or model_mode == "ae_cnn":
@@ -214,11 +182,7 @@
                 epochs,
                 weight_seed,
                 lr_scheduler,
-<<<<<<< HEAD
-                scheduler_param,
-                model_eval,
-=======
->>>>>>> 916eee64
+                model_eval,
             )
             print_cross_validation_scores(result, model_mode)
 
@@ -233,11 +197,7 @@
                 epochs,
                 weight_seed,
                 lr_scheduler,
-<<<<<<< HEAD
-                scheduler_param,
-                model_eval,
-=======
->>>>>>> 916eee64
+                model_eval,
             )
 
     summary(model, (1, xanes.shape[1]))
@@ -245,13 +205,6 @@
 
 
 def train_aegan(
-<<<<<<< HEAD
-    xyz, xanes, exp_name, model_mode, hyperparams, epochs, kfold, kfold_params, rng, model_eval
-):
-    if kfold:
-        result, model = kfold_aegan_train(
-            xyz, xanes, kfold_params, rng, exp_name, model_mode, hyperparams, epochs, model_eval
-=======
     xyz,
     xanes,
     exp_name,
@@ -263,6 +216,7 @@
     rng,
     weight_seed,
     lr_scheduler,
+    model_eval,
 ):
     if kfold:
         result, model = kfold_aegan_train(
@@ -274,27 +228,24 @@
             model_mode,
             hyperparams,
             epochs,
+            weight_seed,
             lr_scheduler,
-            weight_seed,
->>>>>>> 916eee64
+            model_eval,
         )
         print_cross_validation_scores(result, model_mode)
 
     else:
         print(">> fitting neural net...")
-<<<<<<< HEAD
-        model, score = aegan_train(xyz, xanes, exp_name, hyperparams, epochs, model_eval)
-=======
         model, score = aegan_train(
             xyz,
             xanes,
             exp_name,
             hyperparams,
             epochs,
+            weight_seed,
             lr_scheduler,
-            weight_seed,
+            model_eval,
         )
->>>>>>> 916eee64
     summary(model)
     # from plot import plot_running_aegan
 
