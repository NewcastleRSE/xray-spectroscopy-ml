--- conflicted
+++ resolved
@@ -125,7 +125,8 @@
             dim=-1,
         ).sum()
         return loss
-    
+
+
 class CosineSimilarityLoss(nn.Module):
     """
     Implements Cosine Similarity as loss function
@@ -135,8 +136,9 @@
         super().__init__()
 
     def forward(self, y_true, y_pred):
-        loss = torch.mean( nn.CosineSimilarity()(y_pred, y_true) )
+        loss = torch.mean(nn.CosineSimilarity()(y_pred, y_true))
         return loss
+
 
 class CosineSimilarityLoss(nn.Module):
     """
@@ -147,7 +149,7 @@
         super().__init__()
 
     def forward(self, y_true, y_pred):
-        loss = torch.mean( nn.CosineSimilarity()(y_pred, y_true) )
+        loss = torch.mean(nn.CosineSimilarity()(y_pred, y_true))
         return loss
 
 
@@ -266,34 +268,16 @@
 
     for t in range(T):
         output = model(input_data)
-        prob_output.append(output)
-
-    prob_mean = torch.mean(torch.stack(prob_output), dim=0)
-    prob_var = torch.std(torch.stack(prob_output), dim=0)
-
-    return prob_mean, prob_var
-
-
-def bootstrap_fn(xyz, xanes, n_size):
-    import random
-
-    # print(xyz.shape)
-    # print(xanes.shape)
-
-    new_xyz = []
-    new_xanes = []
-
-    for i in range(int(xyz.shape[0] * n_size)):
-        new_xyz.append(random.choice(xyz))
-        new_xanes.append(random.choice(xanes))
-
-<<<<<<< HEAD
-    return np.asarray(new_xyz), np.asarray(new_xanes)
-=======
+        prob_output = prob_output + output.cpu().detach().numpy()
+
+    prob_pred = prob_output / T
+
     return prob_pred
 
 
-def run_shap_analysis(model, predict_dir, data, ids, n_samples = 100, shap_mode = 'predict'):
+def run_shap_analysis(
+    model, predict_dir, data, ids, n_samples=100, shap_mode="predict"
+):
     """
     Get SHAP values for predictions using random sample of data
     as background samples
@@ -303,7 +287,7 @@
 
     n_features = data.shape[1]
 
-    background = data[random.sample(range(data.shape[0]),n_samples )]
+    background = data[random.sample(range(data.shape[0]), n_samples)]
 
     # SHAP analysis
     explainer = shap.DeepExplainer(model, background)
@@ -311,29 +295,32 @@
     shap_values = np.reshape(shap_values, (len(shap_values), data.shape[0], n_features))
 
     # Print SHAP as a function of features and molecules
-    importances = np.mean(np.abs(shap_values), axis = 0)
-    importances_nonabs = np.mean(shap_values, axis = 0)
-
-    overall_imp = np.mean(importances, axis = 0)
-    energy_imp = np.mean(shap_values,axis = 1)
-
+    importances = np.mean(np.abs(shap_values), axis=0)
+    importances_nonabs = np.mean(shap_values, axis=0)
+
+    overall_imp = np.mean(importances, axis=0)
+    energy_imp = np.mean(shap_values, axis=1)
 
     # SHAP as a function of features and molecules
-    for i,id_ in enumerate(ids):
-        with open(shaps_dir / f'{id_}.shap', 'w') as f:
-            f.writelines(map("{} {} {}\n".format, np.arange(n_features), importances[i,:], importances_nonabs[i,:]))
-
+    for i, id_ in enumerate(ids):
+        with open(shaps_dir / f"{id_}.shap", "w") as f:
+            f.writelines(
+                map(
+                    "{} {} {}\n".format,
+                    np.arange(n_features),
+                    importances[i, :],
+                    importances_nonabs[i, :],
+                )
+            )
 
     # SHAP as a function of features, averaged over all molecules
-    with open(shaps_dir / f'overall.shap', 'w') as f:
+    with open(shaps_dir / f"overall.shap", "w") as f:
         f.writelines(map("{} {}\n".format, np.arange(n_features), overall_imp))
 
-
     # SHAP as a function of features and energy grid points
-    energ_dir = shaps_dir / 'energy'
-    energ_dir.mkdir(exist_ok = True)
+    energ_dir = shaps_dir / "energy"
+    energ_dir.mkdir(exist_ok=True)
 
     for i in range(shap_values.shape[0]):
-        with open(energ_dir / f'energy{i}.shap', 'w') as f:
-            f.writelines(map("{} {}\n".format, np.arange(n_features), energy_imp[i,:]))
->>>>>>> 053371b5
+        with open(energ_dir / f"energy{i}.shap", "w") as f:
+            f.writelines(map("{} {}\n".format, np.arange(n_features), energy_imp[i, :]))