--- conflicted
+++ resolved
@@ -48,301 +48,6 @@
 	mlflow.log_metric(name, value)
 
 
-<<<<<<< HEAD
-def train_aegan(x, y, exp_name, hyperparams, n_epoch, weight_seed, scheduler_lr, model_eval):
-	device = torch.device("cuda:0" if torch.cuda.is_available() else "cpu")
-
-	EXPERIMENT_NAME = f"{exp_name}"
-	RUN_NAME = f"run_{datetime.today()}"
-
-	try:
-		EXPERIMENT_ID = mlflow.get_experiment_by_name(EXPERIMENT_NAME).experiment_id
-		print(EXPERIMENT_ID)
-	except:
-		EXPERIMENT_ID = mlflow.create_experiment(EXPERIMENT_NAME)
-		print(EXPERIMENT_ID)
-
-	x = torch.from_numpy(x)
-	y = torch.from_numpy(y)
-
-	n_x_features = x.shape[1]
-	n_y_features = y.shape[1]
-
-	if model_eval:
-
-		# Data split: train/valid/test
-		train_ratio = 0.75
-		test_ratio = 0.15
-		eval_ratio = 0.10
-
-		X_train, X_test, y_train, y_test = train_test_split(
-			x, y, test_size = 1 - train_ratio, random_state = 42
-			)
-
-		X_test, X_eval, y_test, y_eval = train_test_split(
-			X_test, y_test, test_size = eval_ratio/(eval_ratio + test_ratio)
-			)
-	else:
-
-		X_train, X_test, y_train, y_test = train_test_split(
-			x, y, test_size=0.2, random_state=42
-		)
-
-	trainset = torch.utils.data.TensorDataset(X_train, y_train)
-	trainloader = torch.utils.data.DataLoader(
-		trainset,
-		batch_size=hyperparams["batch_size"],
-		shuffle=True,
-	)
-
-	validset = torch.utils.data.TensorDataset(X_test, y_test)
-	validloader = torch.utils.data.DataLoader(
-		validset,
-		batch_size=hyperparams["batch_size"],
-		shuffle=False,
-	)
-
-	if model_eval:
-
-		evalset = torch.utils.data.TensorDataset(X_eval, y_eval)
-		evalloader = torch.utils.data.DataLoader(
-			evalset,
-			batch_size=hyperparams["batch_size"],
-			shuffle=False,
-		)
-
-	hyperparams["input_size_a"] = n_x_features
-	hyperparams["input_size_b"] = n_y_features
-
-	model = AEGANTrainer(
-		dim_a=hyperparams["input_size_a"],
-		dim_b=hyperparams["input_size_b"],
-		hidden_size=hyperparams["hidden_size"],
-		dropout=hyperparams["dropout"],
-		n_hl_gen=hyperparams["n_hl_gen"],
-		n_hl_shared=hyperparams["n_hl_shared"],
-		n_hl_dis=hyperparams["n_hl_dis"],
-		activation=hyperparams["activation"],
-		loss_gen=hyperparams["loss_gen"],
-		loss_dis=hyperparams["loss_dis"],
-		lr_gen=hyperparams["lr_gen"],
-		lr_dis=hyperparams["lr_dis"],
-		optim_fn_gen=hyperparams["optim_fn_gen"],
-		optim_fn_dis=hyperparams["optim_fn_dis"],
-	)
-
-	model.to(device)
-
-	# Model weight & bias initialisation
-	kernel_init = model_utils.WeightInitSwitch().fn(hyperparams["kernel_init"])
-	bias_init = model_utils.WeightInitSwitch().fn(hyperparams["bias_init"])
-	# set seed
-	torch.cuda.manual_seed(
-		weight_seed
-	) if torch.cuda.is_available() else torch.manual_seed(weight_seed)
-	model.apply(
-		lambda m: model_utils.weight_bias_init(
-			m=m, kernel_init_fn=kernel_init, bias_init_fn=bias_init
-		)
-	)
-
-	gen_opt, dis_opt = model.get_optimizer()
-	if scheduler_lr["scheduler"]:
-		scheduler_gen = model_utils.LRScheduler(
-			gen_opt,
-			scheduler_type=scheduler_lr["scheduler_type"],
-			params=scheduler_lr["scheduler_param"],
-		)
-		scheduler_dis = model_utils.LRScheduler(
-			gen_opt,
-			scheduler_type=scheduler_lr["scheduler_type"],
-			params=scheduler_lr["scheduler_param"],
-		)
-
-	model.train()
-
-	# Select running loss function as generative loss function
-	loss_fn = hyperparams["loss_gen"]["loss_fn"]
-	loss_args = hyperparams["loss_gen"]["loss_args"]
-	criterion = model_utils.LossSwitch().fn(loss_fn, loss_args)
-
-	train_total_loss = [None] * n_epoch
-	train_loss_x_recon = [None] * n_epoch
-	train_loss_y_recon = [None] * n_epoch
-	train_loss_x_pred = [None] * n_epoch
-	train_loss_y_pred = [None] * n_epoch
-
-	with mlflow.start_run(experiment_id=EXPERIMENT_ID, run_name=RUN_NAME):
-		mlflow.log_params(hyperparams)
-		mlflow.log_param("n_epoch", n_epoch)
-
-		# # Create a SummaryWriter to write TensorBoard events locally
-		output_dir = dirpath = tempfile.mkdtemp()
-
-		for epoch in range(n_epoch):
-			model.train()
-			running_loss_recon_x = 0
-			running_loss_recon_y = 0
-			running_loss_pred_x = 0
-			running_loss_pred_y = 0
-			running_gen_loss = 0
-			running_dis_loss = 0
-
-			for inputs_x, inputs_y in trainloader:
-				inputs_x, inputs_y = inputs_x.to(device), inputs_y.to(device)
-				inputs_x, inputs_y = inputs_x.float(), inputs_y.float()
-
-				model.gen_update(inputs_x, inputs_y)
-				model.dis_update(inputs_x, inputs_y)
-
-				recon_x, recon_y, pred_x, pred_y = model.reconstruct_all_predict_all(
-					inputs_x, inputs_y
-				)
-
-				# Track running losses
-				running_loss_recon_x += criterion(recon_x, inputs_x)
-				running_loss_recon_y += criterion(recon_y, inputs_y)
-				running_loss_pred_x += criterion(pred_x, inputs_x)
-				running_loss_pred_y += criterion(pred_y, inputs_y)
-
-				loss_gen_total = (
-					running_loss_recon_x
-					+ running_loss_recon_y
-					+ running_loss_pred_x
-					+ running_loss_pred_y
-				)
-				loss_dis = model.loss_dis_total
-
-				running_gen_loss += loss_gen_total.item()
-				running_dis_loss += loss_dis.item()
-
-			if scheduler_lr:
-				before_lr_gen = gen_opt.param_groups[0]["lr"]
-				scheduler_gen.step()
-				after_lr_gen = gen_opt.param_groups[0]["lr"]
-				print(
-					"Epoch %d: Adam lr %.5f -> %.5f"
-					% (epoch, before_lr_gen, after_lr_gen)
-				)
-
-				before_lr_dis = dis_opt.param_groups[0]["lr"]
-				scheduler_dis.step()
-				after_lr_dis = dis_opt.param_groups[0]["lr"]
-				print(
-					"Epoch %d: Adam lr %.5f -> %.5f"
-					% (epoch, before_lr_dis, after_lr_dis)
-				)
-
-			running_gen_loss = running_gen_loss / len(trainloader)
-			running_dis_loss = running_dis_loss / len(trainloader)
-
-			running_loss_recon_x = running_loss_recon_x.item() / len(trainloader)
-			running_loss_recon_y = running_loss_recon_y.item() / len(trainloader)
-			running_loss_pred_x = running_loss_pred_x.item() / len(trainloader)
-			running_loss_pred_y = running_loss_pred_y.item() / len(trainloader)
-
-			log_scalar("gen_loss", running_gen_loss, epoch)
-			log_scalar("dis_loss", running_dis_loss, epoch)
-			log_scalar("recon_x_loss", running_loss_recon_x, epoch)
-			log_scalar("recon_y_loss", running_loss_recon_y, epoch)
-			log_scalar("pred_x_loss", running_loss_pred_x, epoch)
-			log_scalar("pred_y_loss", running_loss_pred_y, epoch)
-
-			train_loss_x_recon[epoch] = running_loss_recon_x
-			train_loss_y_recon[epoch] = running_loss_recon_y
-			train_loss_x_pred[epoch] = running_loss_pred_x
-			train_loss_y_pred[epoch] = running_loss_pred_y
-
-			train_total_loss[epoch] = running_gen_loss
-
-			valid_loss_recon_x = 0
-			valid_loss_recon_y = 0
-			valid_loss_pred_x = 0
-			valid_loss_pred_y = 0
-			valid_loss_total = 0
-
-			model.eval()
-
-			for inputs_x, inputs_y in validloader:
-				inputs_x, inputs_y = inputs_x.to(device), inputs_y.to(device)
-				inputs_x, inputs_y = inputs_x.float(), inputs_y.float()
-
-				recon_x, recon_y, pred_x, pred_y = model.reconstruct_all_predict_all(
-					inputs_x, inputs_y
-				)
-
-				valid_loss_recon_x += criterion(recon_x, inputs_x)
-				valid_loss_recon_y += criterion(recon_y, inputs_y)
-				valid_loss_pred_x += criterion(pred_x, inputs_x)
-				valid_loss_pred_y += criterion(pred_y, inputs_y)
-
-				valid_loss = (
-					valid_loss_recon_x +
-					valid_loss_recon_y +
-					valid_loss_pred_x +
-					valid_loss_pred_y
-				)
-
-				valid_loss_total += valid_loss.item()
-
-			valid_loss_recon_x = valid_loss_recon_x.item() / len(validloader)
-			valid_loss_recon_y = valid_loss_recon_y.item() / len(validloader)
-			valid_loss_pred_x = valid_loss_pred_x.item() / len(validloader)
-			valid_loss_pred_y = valid_loss_pred_y.item() / len(validloader)
-
-
-			log_scalar("valid_recon_x_loss", valid_loss_recon_x, epoch)
-			log_scalar("valid_recon_y_loss", valid_loss_recon_y, epoch)
-			log_scalar("valid_pred_x_loss", valid_loss_pred_x, epoch)
-			log_scalar("valid_pred_y_loss", valid_loss_pred_y, epoch)
-
-			print(f">>> Epoch {epoch}...")
-			print(
-				f">>> Training loss (recon x)   = {running_loss_recon_x:.4f}"
-			)
-			print(
-				f">>> Training loss (recon y)   = {running_loss_recon_y:.4f}"
-			)
-			print(
-				f">>> Training loss (pred x)    = {running_loss_pred_x:.4f}"
-			)
-			print(
-				f">>> Training loss (pred y)    = {running_loss_pred_y:.4f}"
-			)
-
-			print(
-				f">>> Validation loss (recon x) = {valid_loss_recon_x:.4f}"
-			)
-			print(
-				f">>> Validation loss (recon y) = {valid_loss_recon_y:.4f}"
-			)
-			print(
-				f">>> Validation loss (pred x)  = {valid_loss_pred_x:.4f}"
-			)
-			print(
-				f">>> Validation loss (pred y)  = {valid_loss_pred_y:.4f}"
-			)
-
-			losses = {
-				"train_loss": train_total_loss,
-				"loss_x_recon": train_loss_x_recon,
-				"loss_y_recon": train_loss_y_recon,
-				"loss_x_pred": train_loss_x_pred,
-				"loss_y_pred": train_loss_y_pred,
-			}
-
-		# Perform model evaluation using invariance tests
-		if model_eval:
-			import core_eval
-
-			eval_results = core_eval.run_model_eval_tests(model, 'aegan_mlp', trainloader, validloader, evalloader, n_x_features, n_y_features)
-
-			# Log results
-			for k,v in eval_results.items():
-				mlflow.log_dict(v,f"{k}.yaml")
-
-	return model, losses
-=======
 def train_aegan(
     x, y, exp_name, hyperparams, n_epoch, weight_seed, scheduler_lr, model_eval, load_guess, loadguess_params
 ):
@@ -627,5 +332,4 @@
             for k, v in eval_results.items():
                 mlflow.log_dict(v, f"{k}.yaml")
 
-    return model, losses
->>>>>>> 4fb70f83
+    return model, losses