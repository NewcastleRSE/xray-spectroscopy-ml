from pathlib import Path

import numpy as np
import torch
import tqdm as tqdm
from sklearn.metrics import mean_squared_error

import data_transform
from inout import save_xanes
<<<<<<< HEAD
=======

from utils import unique_path
from utils import list_filestems
from utils import linecount
from structure.rdc import RDC
from structure.wacsf import WACSF
>>>>>>> 65248fb7
from spectrum.xanes import XANES
from utils import unique_path

<<<<<<< HEAD
=======
import torch
from sklearn.metrics import mean_squared_error
import seaborn as sns
import matplotlib.pyplot as plt
from pyemd import emd_samples

import AEGAN
from sklearn.metrics.pairwise import cosine_similarity

###############################################################################
############################### PREDICT FUNCTION ##############################
###############################################################################


def main(model_dir: str, x_path: str, y_path: str):
    """
    PREDICT ALL. The model state is restored from a model directory containing
    serialised scaling/pipeline objects and the serialised model, input data are
    loaded and transformed, and the model is used to reconstruct and predict
    structural and spectral data.
    Args:
        model_dir (str): The path to a model directory created by
            the LEARN routine.
        x_path (str): The path to the .xyz (X) data; expects a directory
            containing .xyz files.
        y_path (str): The path to the .xanes (Y) data; expects a directory
            containing xanes files.
    """

    model_dir = Path(model_dir)

    x_path = Path(x_path) if x_path is not None else None
    y_path = Path(y_path) if y_path is not None else None

    if x_path is not None and y_path is not None:
        ids = list(set(list_filestems(x_path)) & set(list_filestems(y_path)))
    elif x_path is None:
        ids = list(set(list_filestems(y_path)))
    elif y_path is None:
        ids = list(set(list_filestems(x_path)))

    ids.sort()

    with open(model_dir / "descriptor.pickle", "rb") as f:
        descriptor = pickle.load(f)

    n_samples = len(ids)

    if x_path is not None:
        n_x_features = descriptor.get_len()
        x = np.full((n_samples, n_x_features), np.nan)
        print(">> preallocated {}x{} array for X data...".format(*x.shape))

    if y_path is not None:
        n_y_features = linecount(y_path / f"{ids[0]}.txt") - 2
        y = np.full((n_samples, n_y_features), np.nan)
        print(">> preallocated {}y{} array for Y data...".format(*y.shape))

    print(">> ...everything preallocated!\n")

    print(">> loading data into array(s)...")
    if x_path is not None:
        for i, id_ in enumerate(tqdm.tqdm(ids)):
            with open(x_path / f"{id_}.xyz", "r") as f:
                atoms = load_xyz(f)
            x[i, :] = descriptor.transform(atoms)

    if y_path is not None:
        for i, id_ in enumerate(tqdm.tqdm(ids)):
            with open(y_path / f"{id_}.txt", "r") as f:
                xanes = load_xanes(f)
                e, y[i, :] = xanes.spectrum
    print(">> ...loaded!\n")

    # Convert to float
    if x_path is not None:
        x = torch.tensor(x).float()
    if y_path is not None:
        y = torch.tensor(y).float()

    # load the model
    # model_file = open(model_dir / 'model.pt', 'r')
    model = torch.load(model_dir / "model.pt", map_location=torch.device("cpu"))
    model.eval()
    print("Loaded model from disk")

    print(">> Reconstructing and predicting data with neural net...")
>>>>>>> 65248fb7

def predict_aegan(xyz_path, xanes_path, x, y, model, fourier_transform):
    if xyz_path is not None:
        x_recon = model.reconstruct_structure(x).detach().numpy()
        y_pred = model.predict_spectrum(x)
        print(
            f">> Reconstruction error (structure) = {mean_squared_error(x,x_recon):.4f}"
        )
        if fourier_transform:
            y_pred = data_transform.inverse_fourier_transform_data(y_pred)

        y_pred = y_pred.detach().numpy()

    if xanes_path is not None:
        if fourier_transform:
            z = data_transform.fourier_transform_data(y)
            z = torch.tensor(z).float()
            y_recon = model.reconstruct_spectrum(z)
            y_recon = (
                data_transform.inverse_fourier_transform_data(y_recon).detach().numpy()
            )
            x_pred = model.predict_structure(z).detach().numpy()
        else:
            y_recon = model.reconstruct_spectrum(y).detach().numpy()
            x_pred = model.predict_structure(y).detach().numpy()

        print(
            f">> Reconstruction error (spectrum) =  {mean_squared_error(y,y_recon):.4f}"
        )

    if xyz_path is None:
        x_recon = None
        y_pred = None

    if xanes_path is None:
        y_recon = None
        x_pred = None

    if xyz_path is not None and xanes_path is not None:  # Get prediction errors
        print(
            f">> Prediction error (structure) =     {mean_squared_error(x,x_pred):.4f}"
        )
        print(
            f">> Prediction error (spectrum) =      {mean_squared_error(y,y_pred):.4f}"
        )

    print(">> ...done!\n")

    return x_recon, y_pred, y_recon, x_pred


def main(
    config,
    x,
    y,
    model,
    fourier_transform,
    model_dir,
    predict_dir,
    ids,
    parent_model_dir,
):
    print(">> Reconstructing and predicting data with neural net...")

    x_recon, y_pred, y_recon, x_pred = predict_aegan(
        config["x_path"], config["y_path"], x, y, model, fourier_transform
    )

    print(">> Saving predictions and reconstructions...")

    if config["x_path"] is not None:
        with open(model_dir / "dataset.npz", "rb") as f:
            e = np.load(f)["e"]

        for id_, y_pred_ in tqdm.tqdm(zip(ids, y_pred)):
            with open(predict_dir / f"spectrum_{id_}.txt", "w") as f:
                save_xanes(f, XANES(e.flatten(), y_pred_))

    # TODO: save structure in .xyz format?
    if config["y_path"] is not None:
        for id_, x_pred_ in tqdm.tqdm(zip(ids, x_pred)):
            with open(predict_dir / f"structure_{id_}.txt", "w") as f:
                np.savetxt(f, x_pred_)

    print(">> ...done!\n")

    if config["plot_save"]:
        print(">> Plotting reconstructions and predictions...")
        plots_dir = unique_path(Path(parent_model_dir), "plots_predictions")
        plots_dir.mkdir()

        if config["x_path"] is not None and config["y_path"] is not None:
            from plot import plot_aegan_predict

            plot_aegan_predict(ids, x, y, x_recon, y_recon, x_pred, y_pred, plots_dir)

        elif config["x_path"] is not None:
            from plot import plot_aegan_spectrum

            plot_aegan_spectrum(ids, x, x_recon, y_pred, plots_dir)

        elif config["y_path"] is not None:
            from plot import plot_aegan_structure

            plot_aegan_structure(ids, y, y_recon, x_pred, plots_dir)

        if config["x_path"] is not None and config["y_path"] is not None:
            print(">> Plotting and saving cosine-similarity...")

            analysis_dir = unique_path(Path(parent_model_dir), "analysis")
            analysis_dir.mkdir()

            from plot import plot_cosine_similarity

            plot_cosine_similarity(x, y, x_recon, y_recon, x_pred, y_pred, analysis_dir)

            print("...saved!\n")

    return x_recon, y_pred, y_recon, x_pred<|MERGE_RESOLUTION|>--- conflicted
+++ resolved
@@ -7,108 +7,8 @@
 
 import data_transform
 from inout import save_xanes
-<<<<<<< HEAD
-=======
-
-from utils import unique_path
-from utils import list_filestems
-from utils import linecount
-from structure.rdc import RDC
-from structure.wacsf import WACSF
->>>>>>> 65248fb7
 from spectrum.xanes import XANES
 from utils import unique_path
-
-<<<<<<< HEAD
-=======
-import torch
-from sklearn.metrics import mean_squared_error
-import seaborn as sns
-import matplotlib.pyplot as plt
-from pyemd import emd_samples
-
-import AEGAN
-from sklearn.metrics.pairwise import cosine_similarity
-
-###############################################################################
-############################### PREDICT FUNCTION ##############################
-###############################################################################
-
-
-def main(model_dir: str, x_path: str, y_path: str):
-    """
-    PREDICT ALL. The model state is restored from a model directory containing
-    serialised scaling/pipeline objects and the serialised model, input data are
-    loaded and transformed, and the model is used to reconstruct and predict
-    structural and spectral data.
-    Args:
-        model_dir (str): The path to a model directory created by
-            the LEARN routine.
-        x_path (str): The path to the .xyz (X) data; expects a directory
-            containing .xyz files.
-        y_path (str): The path to the .xanes (Y) data; expects a directory
-            containing xanes files.
-    """
-
-    model_dir = Path(model_dir)
-
-    x_path = Path(x_path) if x_path is not None else None
-    y_path = Path(y_path) if y_path is not None else None
-
-    if x_path is not None and y_path is not None:
-        ids = list(set(list_filestems(x_path)) & set(list_filestems(y_path)))
-    elif x_path is None:
-        ids = list(set(list_filestems(y_path)))
-    elif y_path is None:
-        ids = list(set(list_filestems(x_path)))
-
-    ids.sort()
-
-    with open(model_dir / "descriptor.pickle", "rb") as f:
-        descriptor = pickle.load(f)
-
-    n_samples = len(ids)
-
-    if x_path is not None:
-        n_x_features = descriptor.get_len()
-        x = np.full((n_samples, n_x_features), np.nan)
-        print(">> preallocated {}x{} array for X data...".format(*x.shape))
-
-    if y_path is not None:
-        n_y_features = linecount(y_path / f"{ids[0]}.txt") - 2
-        y = np.full((n_samples, n_y_features), np.nan)
-        print(">> preallocated {}y{} array for Y data...".format(*y.shape))
-
-    print(">> ...everything preallocated!\n")
-
-    print(">> loading data into array(s)...")
-    if x_path is not None:
-        for i, id_ in enumerate(tqdm.tqdm(ids)):
-            with open(x_path / f"{id_}.xyz", "r") as f:
-                atoms = load_xyz(f)
-            x[i, :] = descriptor.transform(atoms)
-
-    if y_path is not None:
-        for i, id_ in enumerate(tqdm.tqdm(ids)):
-            with open(y_path / f"{id_}.txt", "r") as f:
-                xanes = load_xanes(f)
-                e, y[i, :] = xanes.spectrum
-    print(">> ...loaded!\n")
-
-    # Convert to float
-    if x_path is not None:
-        x = torch.tensor(x).float()
-    if y_path is not None:
-        y = torch.tensor(y).float()
-
-    # load the model
-    # model_file = open(model_dir / 'model.pt', 'r')
-    model = torch.load(model_dir / "model.pt", map_location=torch.device("cpu"))
-    model.eval()
-    print("Loaded model from disk")
-
-    print(">> Reconstructing and predicting data with neural net...")
->>>>>>> 65248fb7
 
 def predict_aegan(xyz_path, xanes_path, x, y, model, fourier_transform):
     if xyz_path is not None:
