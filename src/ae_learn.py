--- conflicted
+++ resolved
@@ -34,9 +34,6 @@
     mlflow.log_metric(name, value)
 
 
-<<<<<<< HEAD
-def train(x, y, exp_name, model_mode, hyperparams, n_epoch, weight_seed, scheduler_lr, scheduler_param, model_eval):
-=======
 def train(
     x,
     y,
@@ -46,8 +43,8 @@
     n_epoch,
     weight_seed,
     scheduler_lr,
+    model_eval,
 ):
->>>>>>> 916eee64
     EXPERIMENT_NAME = f"{exp_name}"
     RUN_NAME = f"run_{datetime.today()}"
 
@@ -158,33 +155,12 @@
         model.parameters(), lr=hyperparams["lr"], weight_decay=0.0000
     )
 
-<<<<<<< HEAD
-    if scheduler_lr:
-        if scheduler_param["type"] == "StepLR":
-            scheduler = lr_scheduler.StepLR(
-                optimizer, step_size=scheduler_param["step_size"], gamma=scheduler_param["gamma"])
-        elif scheduler_param["type"] == "LinearLR":
-            scheduler = lr_scheduler.LinearLR(
-                optimizer, start_factor=scheduler_param["start_factor"], end_factor=scheduler_param[
-                    "end_factor"], total_iters=n_epoch*scheduler_param["iter_mul"]
-            )
-        elif scheduler_param["type"] == "CosineAnnealingWarmRestarts":
-            scheduler = lr_scheduler.CosineAnnealingWarmRestarts(
-                optimizer,
-                T_0=n_epoch,
-                T_mult=scheduler_param["T_mult"],
-                eta_min=scheduler_param["eta_min"],
-                last_epoch=scheduler_param["last_epoch"],
-                verbose=False,
-            )
-=======
     if scheduler_lr["scheduler"]:
         scheduler = model_utils.LRScheduler(
             optimizer,
             scheduler_type=scheduler_lr["scheduler_type"],
             params=scheduler_lr["scheduler_param"],
         )
->>>>>>> 916eee64
 
     # Select loss function
     loss_fn = hyperparams["loss"]["loss_fn"]
@@ -256,20 +232,11 @@
 
                 total_step_valid += 1
 
-<<<<<<< HEAD
-            if scheduler_lr:
-                before_lr = optimizer.param_groups[0]["lr"]
-                scheduler.step()
-                after_lr = optimizer.param_groups[0]["lr"]
-                print("Epoch %d: Adam lr %.5f -> %.5f" %
-                      (epoch, before_lr, after_lr))
-=======
             if scheduler_lr["scheduler"]:
                 before_lr = optimizer.param_groups[0]["lr"]
                 scheduler.step()
                 after_lr = optimizer.param_groups[0]["lr"]
                 print("Epoch %d: Adam lr %.5f -> %.5f" % (epoch, before_lr, after_lr))
->>>>>>> 916eee64
 
             print("Training loss:", running_loss / len(trainloader))
             print("Validation loss:", valid_loss / len(validloader))
