import os
import pickle
import tempfile
import time
from datetime import datetime
from sklearn import preprocessing
from sklearn.model_selection import train_test_split

import torch
from torch import optim
import torch.optim.lr_scheduler as lr_scheduler
from torch.utils.tensorboard import SummaryWriter
import mlflow
import mlflow.pytorch

import model_utils

device = torch.device("cuda:0" if torch.cuda.is_available() else "cpu")

# setup tensorboard stuff
layout = {
    "Multi": {
        "recon_loss": ["Multiline", ["recon_loss/train", "recon_loss/validation"]],
        "pred_loss": ["Multiline", ["pred_loss/train", "pred_loss/validation"]],
    },
}
writer = SummaryWriter(f"/tmp/tensorboard/{int(time.time())}")
writer.add_custom_scalars(layout)


def log_scalar(name, value, epoch):
    """Log a scalar value to both MLflow and TensorBoard"""
    writer.add_scalar(name, value, epoch)
    mlflow.log_metric(name, value)


def train(
    x,
    y,
    exp_name,
    model_mode,
    hyperparams,
    n_epoch,
    weight_seed,
    scheduler_lr,
    model_eval,
):
    EXPERIMENT_NAME = f"{exp_name}"
    RUN_NAME = f"run_{datetime.today()}"

    try:
        EXPERIMENT_ID = mlflow.get_experiment_by_name(EXPERIMENT_NAME).experiment_id
        print(EXPERIMENT_ID)
    except:
        EXPERIMENT_ID = mlflow.create_experiment(EXPERIMENT_NAME)
        print(EXPERIMENT_ID)

    out_dim = y[0].size
    n_in = x.shape[1]

    le = preprocessing.LabelEncoder()

    x = torch.from_numpy(x)
    y = torch.from_numpy(y)

    activation_switch = model_utils.ActivationSwitch()
    act_fn = activation_switch.fn(hyperparams["activation"])

    if model_eval:
<<<<<<< HEAD
=======

>>>>>>> aede8793
        # Data split: train/valid/test
        train_ratio = 0.75
        test_ratio = 0.15
        eval_ratio = 0.10

        X_train, X_test, y_train, y_test = train_test_split(
<<<<<<< HEAD
            x, y, test_size=1 - train_ratio, random_state=42
        )

        X_test, X_eval, y_test, y_eval = train_test_split(
            X_test, y_test, test_size=eval_ratio / (eval_ratio + test_ratio)
        )
    else:
=======
            x, y, test_size = 1 - train_ratio, random_state = 42
            )

        X_test, X_eval, y_test, y_eval = train_test_split(
            X_test, y_test, test_size = eval_ratio/(eval_ratio + test_ratio)
            )
    else:

>>>>>>> aede8793
        X_train, X_test, y_train, y_test = train_test_split(
            x, y, test_size=0.2, random_state=42
        )

    trainset = torch.utils.data.TensorDataset(X_train, y_train)
    trainloader = torch.utils.data.DataLoader(
        trainset,
        batch_size=hyperparams["batch_size"],
        shuffle=True,
    )

    validset = torch.utils.data.TensorDataset(X_test, y_test)
    validloader = torch.utils.data.DataLoader(
        validset,
        batch_size=hyperparams["batch_size"],
        shuffle=False,
    )

    if model_eval:
<<<<<<< HEAD
=======

>>>>>>> aede8793
        evalset = torch.utils.data.TensorDataset(X_eval, y_eval)
        evalloader = torch.utils.data.DataLoader(
            evalset,
            batch_size=hyperparams["batch_size"],
            shuffle=False,
        )
    if model_mode == "ae_mlp":
        from model import AE_mlp

        model = AE_mlp(
            n_in,
            hyperparams["hl_ini_dim"],
            hyperparams["dropout"],
            int(hyperparams["hl_ini_dim"] * hyperparams["hl_shrink"]),
            out_dim,
            act_fn,
        )

    elif model_mode == "ae_cnn":
        from model import AE_cnn

        model = AE_cnn(
            n_in,
            hyperparams["out_channel"],
            hyperparams["channel_mul"],
            hyperparams["hidden_layer"],
            out_dim,
            hyperparams["dropout"],
            hyperparams["kernel_size"],
            hyperparams["stride"],
            act_fn,
        )

    model.to(device)

    # Model weight & bias initialisation
    kernel_init = model_utils.WeightInitSwitch().fn(hyperparams["kernel_init"])
    bias_init = model_utils.WeightInitSwitch().fn(hyperparams["bias_init"])

    # set seed
    torch.cuda.manual_seed(
        weight_seed
    ) if torch.cuda.is_available() else torch.manual_seed(weight_seed)
    model.apply(
        lambda m: model_utils.weight_bias_init(
            m=m, kernel_init_fn=kernel_init, bias_init_fn=bias_init
        )
    )

    optimizer = optim.Adam(
        model.parameters(), lr=hyperparams["lr"], weight_decay=0.0000
    )

    if scheduler_lr["scheduler"]:
        scheduler = model_utils.LRScheduler(
            optimizer,
            scheduler_type=scheduler_lr["scheduler_type"],
            params=scheduler_lr["scheduler_param"],
        )

    # Select loss function
    loss_fn = hyperparams["loss"]["loss_fn"]
    loss_args = hyperparams["loss"]["loss_args"]
    criterion = model_utils.LossSwitch().fn(loss_fn, loss_args)

    with mlflow.start_run(experiment_id=EXPERIMENT_ID, run_name=RUN_NAME):
        mlflow.log_params(hyperparams)
        mlflow.log_param("n_epoch", n_epoch)

        # # Create a SummaryWriter to write TensorBoard events locally
        output_dir = dirpath = tempfile.mkdtemp()

        total_step = 0
        for epoch in range(n_epoch):
            print(f">>> epoch = {epoch}")
            model.train()
            running_loss = 0
            loss_r = 0
            loss_p = 0

            total_step_train = 0
            for inputs, labels in trainloader:
                inputs, labels = (
                    inputs.to(device),
                    labels.to(device),
                )
                inputs, labels = (
                    inputs.float(),
                    labels.float(),
                )

                optimizer.zero_grad()

                recon_input, outputs = model(inputs)

                loss_recon = criterion(recon_input, inputs)
                loss_pred = criterion(outputs, labels)

                loss = loss_recon + loss_pred
                loss.backward()

                optimizer.step()
                running_loss += loss.mean().item()
                loss_r += loss_recon.item()
                loss_p += loss_pred.item()

                total_step_train += 1

            valid_loss = 0
            valid_loss_r = 0
            valid_loss_p = 0
            model.eval()
            total_step_valid = 0
            for inputs, labels in validloader:
                inputs, labels = inputs.to(device), labels.to(device)
                inputs, labels = inputs.float(), labels.float()

                recon_input, outputs = model(inputs)

                loss_recon = criterion(recon_input, inputs)
                loss_pred = criterion(outputs, labels)

                loss = loss_recon + loss_pred

                valid_loss = loss.item()
                valid_loss_r += loss_recon.item()
                valid_loss_p += loss_pred.item()

                total_step_valid += 1

            if scheduler_lr["scheduler"]:
                before_lr = optimizer.param_groups[0]["lr"]
                scheduler.step()
                after_lr = optimizer.param_groups[0]["lr"]
                print("Epoch %d: Adam lr %.5f -> %.5f" % (epoch, before_lr, after_lr))

            print("Training loss:", running_loss / len(trainloader))
            print("Validation loss:", valid_loss / len(validloader))

            log_scalar("total_loss/train", (running_loss / len(trainloader)), epoch)
            log_scalar("total_loss/validation", (valid_loss / len(validloader)), epoch)

            log_scalar("recon_loss/train", (loss_r / len(trainloader)), epoch)
            log_scalar(
                "recon_loss/validation", (valid_loss_r / len(validloader)), epoch
            )

            log_scalar("pred_loss/train", (loss_p / len(trainloader)), epoch)
            log_scalar("pred_loss/validation", (valid_loss_p / len(validloader)), epoch)

        # Upload the TensorBoard event logs as a run artifact
        print("Uploading TensorBoard events as a run artifact...")
        mlflow.log_artifacts(output_dir, artifact_path="events")
        print(
            "\nLaunch TensorBoard with:\n\ntensorboard --logdir=%s"
            % os.path.join(mlflow.get_artifact_uri(), "events")
        )

        # Log the model as an artifact of the MLflow run.
        print("\nLogging the trained model as a run artifact...")
        mlflow.pytorch.log_model(
            model, artifact_path="pytorch-model", pickle_module=pickle
        )
        print(
            "\nThe model is logged at:\n%s"
            % os.path.join(mlflow.get_artifact_uri(), "pytorch-model")
        )

        loaded_model = mlflow.pytorch.load_model(
            mlflow.get_artifact_uri("pytorch-model")
        )

        # Perform model evaluation using invariance tests
        if model_eval:
            import core_eval

<<<<<<< HEAD
            eval_results = core_eval.run_model_eval_tests(
                model, model_mode, trainloader, validloader, evalloader, n_in, out_dim
            )

            # Log results
            for k, v in eval_results.items():
                mlflow.log_dict(v, f"{k}.yaml")
=======
            eval_results = core_eval.run_model_eval_tests(model, model_mode, trainloader, validloader, evalloader, n_in, out_dim)

            # Log results
            for k,v in eval_results.items():
                mlflow.log_dict(v,f"{k}.yaml")
>>>>>>> aede8793

    writer.close()

    return model, running_loss / len(trainloader)<|MERGE_RESOLUTION|>--- conflicted
+++ resolved
@@ -67,25 +67,12 @@
     act_fn = activation_switch.fn(hyperparams["activation"])
 
     if model_eval:
-<<<<<<< HEAD
-=======
-
->>>>>>> aede8793
         # Data split: train/valid/test
         train_ratio = 0.75
         test_ratio = 0.15
         eval_ratio = 0.10
 
         X_train, X_test, y_train, y_test = train_test_split(
-<<<<<<< HEAD
-            x, y, test_size=1 - train_ratio, random_state=42
-        )
-
-        X_test, X_eval, y_test, y_eval = train_test_split(
-            X_test, y_test, test_size=eval_ratio / (eval_ratio + test_ratio)
-        )
-    else:
-=======
             x, y, test_size = 1 - train_ratio, random_state = 42
             )
 
@@ -94,7 +81,6 @@
             )
     else:
 
->>>>>>> aede8793
         X_train, X_test, y_train, y_test = train_test_split(
             x, y, test_size=0.2, random_state=42
         )
@@ -114,10 +100,6 @@
     )
 
     if model_eval:
-<<<<<<< HEAD
-=======
-
->>>>>>> aede8793
         evalset = torch.utils.data.TensorDataset(X_eval, y_eval)
         evalloader = torch.utils.data.DataLoader(
             evalset,
@@ -294,7 +276,6 @@
         if model_eval:
             import core_eval
 
-<<<<<<< HEAD
             eval_results = core_eval.run_model_eval_tests(
                 model, model_mode, trainloader, validloader, evalloader, n_in, out_dim
             )
@@ -302,14 +283,7 @@
             # Log results
             for k, v in eval_results.items():
                 mlflow.log_dict(v, f"{k}.yaml")
-=======
-            eval_results = core_eval.run_model_eval_tests(model, model_mode, trainloader, validloader, evalloader, n_in, out_dim)
-
-            # Log results
-            for k,v in eval_results.items():
-                mlflow.log_dict(v,f"{k}.yaml")
->>>>>>> aede8793
-
+                
     writer.close()
 
     return model, running_loss / len(trainloader)