--- conflicted
+++ resolved
@@ -7,13 +7,8 @@
 from predict import predict_xyz
 
 
-<<<<<<< HEAD
-def ensemble_predict(
-    ensemble, model_dir, mode, model_mode, xyz_data, xanes_data, plot_save
-):
-=======
 def ensemble_predict(ensemble, model_dir, mode, model_mode, xyz_data, xanes_data, fourier_transform):
->>>>>>> f6be8f3f
+
     if ensemble["combine"] == "prediction":
         n_model = len(next(os.walk(model_dir))[1])
 
