--- conflicted
+++ resolved
@@ -42,11 +42,7 @@
     descriptor,
     data_compress,
     lr_scheduler,
-<<<<<<< HEAD
-    scheduler_param,
     model_eval,
-=======
->>>>>>> 916eee64
 ):
     parent_bootstrap_dir = "bootstrap/"
     Path(parent_bootstrap_dir).mkdir(parents=True, exist_ok=True)
@@ -77,11 +73,7 @@
                 rng,
                 hyperparams["weight_init_seed"],
                 lr_scheduler,
-<<<<<<< HEAD
-                scheduler_param,
                 model_eval,
-=======
->>>>>>> 916eee64
             )
         elif mode == "train_xanes":
             from core_learn import train_xanes
@@ -98,11 +90,7 @@
                 rng,
                 hyperparams["weight_init_seed"],
                 lr_scheduler,
-<<<<<<< HEAD
-                scheduler_param,
                 model_eval,
-=======
->>>>>>> 916eee64
             )
 
         elif mode == "train_aegan":
@@ -118,12 +106,9 @@
                 kfold,
                 kfold_params,
                 rng,
-<<<<<<< HEAD
-                model_eval,
-=======
                 hyperparams["weight_init_seed"],
                 lr_scheduler,
->>>>>>> 916eee64
+                model_eval,
             )
         if save:
             with open(bootstrap_dir / "descriptor.pickle", "wb") as f:
