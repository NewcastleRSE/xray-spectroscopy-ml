"""
XANESNET
Copyright (C) 2021  Conor D. Rankine

This program is free software: you can redistribute it and/or modify it under
the terms of the GNU General Public License as published by the Free Software
Foundation, either Version 3 of the License, or (at your option) any later
version.

This program is distributed in the hope that it will be useful, but WITHOUT ANY
WARRANTY; without even the implied warranty of MERCHANTABILITY or FITNESS FOR A
PARTICULAR PURPOSE. See the GNU General Public License for more details.

You should have received a copy of the GNU General Public License along with
this program.  If not, see <https://www.gnu.org/licenses/>.
"""

###############################################################################
############################### LIBRARY IMPORTS ###############################
###############################################################################

import json
import sys
from argparse import ArgumentParser

import yaml

from core_data import train_data
from core_predict import main as predict
from model_utils import json_check
from utils import print_nested_dict

###############################################################################
############################## ARGUMENT PARSING ###############################
###############################################################################


def parse_args(args: list):
	parser = ArgumentParser()

	# mode
	# train_xanes, train_xyz, train_aegan, predict_xyz,
	# predict_xanes, predict_aegan, predict_aegan_xanes, predict_aegan_xyz,
	# eval_pred_xanes, eval_pred_xyz, eval_recon_xanes, eval_recon_xyz
	parser.add_argument(
		"--mode",
		type=str,
		help="the mode of the run",
		required=True,
	)
	parser.add_argument(
		"--model_mode",
		type=str,
		help="the model to use to train or to predict",
		required=True,
	)
	parser.add_argument(
		"--mdl_dir",
		type=str,
		help="path to populated model directory during prediction",
	)
	parser.add_argument(
		"--inp_f",
		type=str,
		help="path to .json input file w/ variable definitions",
		required=True,
	)
	parser.add_argument(
		"--no-save",
		dest="save",
		action="store_false",
		help="toggles model directory creation and population to <off>",
	)
	parser.add_argument(
		"--fourier_transform",
		action="store_true",
		help="Train using Fourier transformed xanes spectra or Predict using model trained on Fourier transformed xanes spectra",
	)

	parser.add_argument(
		"--run_shap",
		type=bool,
		help="SHAP analysis for prediction",
		required=False,
		default=False,
	)
	parser.add_argument(
		"--shap_nsamples",
		type=int,
		help="Number of background samples for SHAP analysis for prediction",
		required=False,
		default=50,
	)

	args = parser.parse_args()

	return args


###############################################################################
################################ MAIN FUNCTION ################################
###############################################################################


def main(args: list):
<<<<<<< HEAD
    if len(args) == 0:
        sys.exit()
    else:
        args = parse_args(args)

    print(f">> loading JSON input @ {args.inp_f}\n")
    # with open(args.inp_f) as f:
    #     inp = json.load(f)
    with open(args.inp_f, "r") as f:
        inp = yaml.safe_load(f)
    # print_nested_dict(inp, nested_level=1)
    # print("")

    if "train" in args.mode:
        train_data(
            args.mode,
            args.model_mode,
            inp,
            save=args.save,
            fourier_transform=args.fourier_transform,
        )

    elif "predict" in args.mode:
        predict(
            args.mode,
            args.model_mode,
            args.run_shap,
            args.shap_nsamples,
            args.mdl_dir,
            inp,
            fourier_transform=args.fourier_transform,
        )

    else:
        print("wrong mode")
=======
	if len(args) == 0:
		sys.exit()
	else:
		args = parse_args(args)

	print(f">> loading JSON input @ {args.inp_f}\n")
	# with open(args.inp_f) as f:
	#     inp = json.load(f)
	with open(args.inp_f, "r") as f:
		inp = yaml.safe_load(f)
	# print_nested_dict(inp, nested_level=1)
	# print("")

	if "train" in args.mode:
		train_data(
			args.mode,
			args.model_mode,
			inp,
			save=args.save,
			fourier_transform=args.fourier_transform,
		)

	elif "predict" in args.mode:
		predict(
			args.mode,
			args.model_mode,
			args.run_shap,
			args.shap_nsamples,
			args.mdl_dir,
			inp,
			fourier_transform=args.fourier_transform,
		)

	else:
		print("wrong mode")
>>>>>>> aede8793


################################################################################
############################## PROGRAM STARTS HERE #############################
################################################################################


if __name__ == "__main__":
	main(sys.argv[1:])

################################################################################
############################### PROGRAM ENDS HERE ##############################
################################################################################
<|MERGE_RESOLUTION|>--- conflicted
+++ resolved
@@ -1,191 +1,153 @@
-"""
-XANESNET
-Copyright (C) 2021  Conor D. Rankine
-
-This program is free software: you can redistribute it and/or modify it under
-the terms of the GNU General Public License as published by the Free Software
-Foundation, either Version 3 of the License, or (at your option) any later
-version.
-
-This program is distributed in the hope that it will be useful, but WITHOUT ANY
-WARRANTY; without even the implied warranty of MERCHANTABILITY or FITNESS FOR A
-PARTICULAR PURPOSE. See the GNU General Public License for more details.
-
-You should have received a copy of the GNU General Public License along with
-this program.  If not, see <https://www.gnu.org/licenses/>.
-"""
-
-###############################################################################
-############################### LIBRARY IMPORTS ###############################
-###############################################################################
-
-import json
-import sys
-from argparse import ArgumentParser
-
-import yaml
-
-from core_data import train_data
-from core_predict import main as predict
-from model_utils import json_check
-from utils import print_nested_dict
-
-###############################################################################
-############################## ARGUMENT PARSING ###############################
-###############################################################################
-
-
-def parse_args(args: list):
-	parser = ArgumentParser()
-
-	# mode
-	# train_xanes, train_xyz, train_aegan, predict_xyz,
-	# predict_xanes, predict_aegan, predict_aegan_xanes, predict_aegan_xyz,
-	# eval_pred_xanes, eval_pred_xyz, eval_recon_xanes, eval_recon_xyz
-	parser.add_argument(
-		"--mode",
-		type=str,
-		help="the mode of the run",
-		required=True,
-	)
-	parser.add_argument(
-		"--model_mode",
-		type=str,
-		help="the model to use to train or to predict",
-		required=True,
-	)
-	parser.add_argument(
-		"--mdl_dir",
-		type=str,
-		help="path to populated model directory during prediction",
-	)
-	parser.add_argument(
-		"--inp_f",
-		type=str,
-		help="path to .json input file w/ variable definitions",
-		required=True,
-	)
-	parser.add_argument(
-		"--no-save",
-		dest="save",
-		action="store_false",
-		help="toggles model directory creation and population to <off>",
-	)
-	parser.add_argument(
-		"--fourier_transform",
-		action="store_true",
-		help="Train using Fourier transformed xanes spectra or Predict using model trained on Fourier transformed xanes spectra",
-	)
-
-	parser.add_argument(
-		"--run_shap",
-		type=bool,
-		help="SHAP analysis for prediction",
-		required=False,
-		default=False,
-	)
-	parser.add_argument(
-		"--shap_nsamples",
-		type=int,
-		help="Number of background samples for SHAP analysis for prediction",
-		required=False,
-		default=50,
-	)
-
-	args = parser.parse_args()
-
-	return args
-
-
-###############################################################################
-################################ MAIN FUNCTION ################################
-###############################################################################
-
-
-def main(args: list):
-<<<<<<< HEAD
-    if len(args) == 0:
-        sys.exit()
-    else:
-        args = parse_args(args)
-
-    print(f">> loading JSON input @ {args.inp_f}\n")
-    # with open(args.inp_f) as f:
-    #     inp = json.load(f)
-    with open(args.inp_f, "r") as f:
-        inp = yaml.safe_load(f)
-    # print_nested_dict(inp, nested_level=1)
-    # print("")
-
-    if "train" in args.mode:
-        train_data(
-            args.mode,
-            args.model_mode,
-            inp,
-            save=args.save,
-            fourier_transform=args.fourier_transform,
-        )
-
-    elif "predict" in args.mode:
-        predict(
-            args.mode,
-            args.model_mode,
-            args.run_shap,
-            args.shap_nsamples,
-            args.mdl_dir,
-            inp,
-            fourier_transform=args.fourier_transform,
-        )
-
-    else:
-        print("wrong mode")
-=======
-	if len(args) == 0:
-		sys.exit()
-	else:
-		args = parse_args(args)
-
-	print(f">> loading JSON input @ {args.inp_f}\n")
-	# with open(args.inp_f) as f:
-	#     inp = json.load(f)
-	with open(args.inp_f, "r") as f:
-		inp = yaml.safe_load(f)
-	# print_nested_dict(inp, nested_level=1)
-	# print("")
-
-	if "train" in args.mode:
-		train_data(
-			args.mode,
-			args.model_mode,
-			inp,
-			save=args.save,
-			fourier_transform=args.fourier_transform,
-		)
-
-	elif "predict" in args.mode:
-		predict(
-			args.mode,
-			args.model_mode,
-			args.run_shap,
-			args.shap_nsamples,
-			args.mdl_dir,
-			inp,
-			fourier_transform=args.fourier_transform,
-		)
-
-	else:
-		print("wrong mode")
->>>>>>> aede8793
-
-
-################################################################################
-############################## PROGRAM STARTS HERE #############################
-################################################################################
-
-
-if __name__ == "__main__":
-	main(sys.argv[1:])
-
-################################################################################
-############################### PROGRAM ENDS HERE ##############################
-################################################################################
+"""
+XANESNET
+Copyright (C) 2021  Conor D. Rankine
+
+This program is free software: you can redistribute it and/or modify it under
+the terms of the GNU General Public License as published by the Free Software
+Foundation, either Version 3 of the License, or (at your option) any later
+version.
+
+This program is distributed in the hope that it will be useful, but WITHOUT ANY
+WARRANTY; without even the implied warranty of MERCHANTABILITY or FITNESS FOR A
+PARTICULAR PURPOSE. See the GNU General Public License for more details.
+
+You should have received a copy of the GNU General Public License along with
+this program.  If not, see <https://www.gnu.org/licenses/>.
+"""
+
+###############################################################################
+############################### LIBRARY IMPORTS ###############################
+###############################################################################
+
+import json
+import sys
+from argparse import ArgumentParser
+
+import yaml
+
+from core_data import train_data
+from core_predict import main as predict
+from model_utils import json_check
+from utils import print_nested_dict
+
+###############################################################################
+############################## ARGUMENT PARSING ###############################
+###############################################################################
+
+
+def parse_args(args: list):
+	parser = ArgumentParser()
+
+	# mode
+	# train_xanes, train_xyz, train_aegan, predict_xyz,
+	# predict_xanes, predict_aegan, predict_aegan_xanes, predict_aegan_xyz,
+	# eval_pred_xanes, eval_pred_xyz, eval_recon_xanes, eval_recon_xyz
+	parser.add_argument(
+		"--mode",
+		type=str,
+		help="the mode of the run",
+		required=True,
+	)
+	parser.add_argument(
+		"--model_mode",
+		type=str,
+		help="the model to use to train or to predict",
+		required=True,
+	)
+	parser.add_argument(
+		"--mdl_dir",
+		type=str,
+		help="path to populated model directory during prediction",
+	)
+	parser.add_argument(
+		"--inp_f",
+		type=str,
+		help="path to .json input file w/ variable definitions",
+		required=True,
+	)
+	parser.add_argument(
+		"--no-save",
+		dest="save",
+		action="store_false",
+		help="toggles model directory creation and population to <off>",
+	)
+	parser.add_argument(
+		"--fourier_transform",
+		action="store_true",
+		help="Train using Fourier transformed xanes spectra or Predict using model trained on Fourier transformed xanes spectra",
+	)
+
+	parser.add_argument(
+		"--run_shap",
+		type=bool,
+		help="SHAP analysis for prediction",
+		required=False,
+		default=False,
+	)
+	parser.add_argument(
+		"--shap_nsamples",
+		type=int,
+		help="Number of background samples for SHAP analysis for prediction",
+		required=False,
+		default=50,
+	)
+
+	args = parser.parse_args()
+
+	return args
+
+
+###############################################################################
+################################ MAIN FUNCTION ################################
+###############################################################################
+
+
+def main(args: list):
+    if len(args) == 0:
+        sys.exit()
+    else:
+        args = parse_args(args)
+
+    print(f">> loading JSON input @ {args.inp_f}\n")
+    # with open(args.inp_f) as f:
+    #     inp = json.load(f)
+    with open(args.inp_f, "r") as f:
+        inp = yaml.safe_load(f)
+    # print_nested_dict(inp, nested_level=1)
+    # print("")
+
+    if "train" in args.mode:
+        train_data(
+            args.mode,
+            args.model_mode,
+            inp,
+            save=args.save,
+            fourier_transform=args.fourier_transform,
+        )
+
+    elif "predict" in args.mode:
+        predict(
+            args.mode,
+            args.model_mode,
+            args.run_shap,
+            args.shap_nsamples,
+            args.mdl_dir,
+            inp,
+            fourier_transform=args.fourier_transform,
+        )
+
+    else:
+        print("wrong mode")
+
+
+################################################################################
+############################## PROGRAM STARTS HERE #############################
+################################################################################
+
+
+if __name__ == "__main__":
+	main(sys.argv[1:])
+
+################################################################################
+############################### PROGRAM ENDS HERE ##############################
+################################################################################