--- conflicted
+++ resolved
@@ -24,9 +24,6 @@
 
 
 def kfold_train(
-<<<<<<< HEAD
-    x, y, kfold_params, rng, exp_name, model_mode, hyperparams, epochs, weight_seed, lr_scheduler, scheduler_param, model_eval,
-=======
     x,
     y,
     kfold_params,
@@ -37,8 +34,7 @@
     epochs,
     weight_seed,
     lr_scheduler,
-    scheduler_param,
->>>>>>> 916eee64
+    model_eval,
 ):
     kfold_spooler, fit_time, kfold_loss_fn, prev_score = kfold_init(
         kfold_params, rng)
@@ -58,11 +54,7 @@
             epochs,
             weight_seed,
             lr_scheduler,
-            scheduler_param,
-<<<<<<< HEAD
             model_eval,
-=======
->>>>>>> 916eee64
         )
         train_score.append(score)
         fit_time.append(time.time() - start)
@@ -85,9 +77,6 @@
 
 
 def kfold_ae_train(
-<<<<<<< HEAD
-    x, y, kfold_params, rng, exp_name, model_mode, hyperparams, epochs, weight_seed, lr_scheduler, scheduler_param, model_eval
-=======
     x,
     y,
     kfold_params,
@@ -98,7 +87,7 @@
     epochs,
     weight_seed,
     lr_scheduler,
->>>>>>> 916eee64
+    model_eval,
 ):
     kfold_spooler, fit_time, kfold_loss_fn, prev_score = kfold_init(
         kfold_params, rng)
@@ -118,11 +107,7 @@
             epochs,
             weight_seed,
             lr_scheduler,
-<<<<<<< HEAD
-            scheduler_param,
             model_eval,
-=======
->>>>>>> 916eee64
         )
         train_score.append(score)
         fit_time.append(time.time() - start)
@@ -149,9 +134,6 @@
 
 
 def kfold_aegan_train(
-<<<<<<< HEAD
-    xyz, xanes, kfold_params, rng, exp_name, model_mode, hyperparams, epochs, model_eval
-=======
     xyz,
     xanes,
     kfold_params,
@@ -160,10 +142,9 @@
     model_mode,
     hyperparams,
     epochs,
+    weight_seed
     lr_scheduler,
-    scheduler_param,
-    weight_seed,
->>>>>>> 916eee64
+    model_eval,
 ):
     kfold_spooler, fit_time, kfold_loss_fn, prev_score = kfold_init(
         kfold_params, rng)
@@ -178,18 +159,14 @@
         # Training
         start = time.time()
         model, score = aegan_train(
-<<<<<<< HEAD
-            xyz[train_index], xanes[train_index], exp_name, hyperparams, epochs, model_eval,
-=======
             xyz[train_index],
             xanes[train_index],
             exp_name,
             hyperparams,
             epochs,
             lr_scheduler,
-            scheduler_param,
             weight_seed,
->>>>>>> 916eee64
+            model_eval,
         )
         train_score.append(score["train_loss"][-1])
         fit_time.append(time.time() - start)
