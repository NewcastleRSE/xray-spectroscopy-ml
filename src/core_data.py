--- conflicted
+++ resolved
@@ -135,16 +135,6 @@
             config["augment"], xyz, xanes, n_samples, n_x_features, n_y_features
         )
 
-<<<<<<< HEAD
-    # might not need this?
-    # print(">> shuffling and selecting data...")
-    # xyz, xanes, element = shuffle(
-    #     xyz_data, xanes_data, element_label, random_state=rng, n_samples=max_samples
-    # )
-    # print(">> ...shuffled and selected!\n")
-
-=======
->>>>>>> 916eee64
     if config["bootstrap"]:
         from bootstrap_fn import bootstrap_train
 
@@ -165,11 +155,7 @@
             descriptor,
             data_compress,
             config["lr_scheduler"],
-<<<<<<< HEAD
-            config["scheduler_param"],
             config["model_eval"],
-=======
->>>>>>> 916eee64
         )
 
     elif config["ensemble"]:
@@ -192,11 +178,7 @@
             descriptor,
             data_compress,
             config["lr_scheduler"],
-<<<<<<< HEAD
-            config["scheduler_param"],
             config["model_eval"],
-=======
->>>>>>> 916eee64
         )
 
     else:
@@ -217,11 +199,7 @@
                 rng,
                 config["hyperparams"]["weight_init_seed"],
                 config["lr_scheduler"],
-<<<<<<< HEAD
-                config["scheduler_param"],
                 config["model_eval"],
-=======
->>>>>>> 916eee64
             )
 
         elif mode == "train_xanes":
@@ -239,11 +217,7 @@
                 rng,
                 config["hyperparams"]["weight_init_seed"],
                 config["lr_scheduler"],
-<<<<<<< HEAD
-                config["scheduler_param"],
                 config["model_eval"],
-=======
->>>>>>> 916eee64
             )
 
         elif mode == "train_aegan":
@@ -259,12 +233,9 @@
                 config["kfold"],
                 config["kfold_params"],
                 rng,
-<<<<<<< HEAD
-                config["model_eval"],
-=======
                 config["hyperparams"]["weight_init_seed"],
                 config["lr_scheduler"],
->>>>>>> 916eee64
+                config["model_eval"],
             )
 
         if save:
