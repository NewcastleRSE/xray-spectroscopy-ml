--- conflicted
+++ resolved
@@ -22,211 +22,6 @@
 
 
 def train_data(
-<<<<<<< HEAD
-    mode: str,
-    model_mode: str,
-    x_path: str,
-    y_path: str,
-    descriptor_type: str,
-    descriptor_params: dict = {},
-    data_params: dict = {},
-    kfold_params: dict = {},
-    lr_scheduler: dict = {},
-    hyperparams: dict = {},
-    max_samples: int = None,
-    variance_threshold: float = 0.0,
-    epochs: int = 100,
-    callbacks: dict = {},
-    seed: int = None,
-    save: bool = True,
-    bootstrap: dict = {},
-):
-    rng = RandomState(seed=seed)
-
-    xyz_path = [Path(p) for p in glob(x_path)]
-    xanes_path = [Path(p) for p in glob(y_path)]
-
-    xyz_list = []
-    xanes_list = []
-    e_list = []
-    element_label = []
-
-    for n_element in range(0, len(xyz_path)):
-        element_name = str(xyz_path[n_element]).split("/")[-3]
-
-        for path in (xyz_path[n_element], xanes_path[n_element]):
-            if not path.exists():
-                err_str = f"path to X/Y data ({path}) doesn't exist"
-                raise FileNotFoundError(err_str)
-
-        if xyz_path[n_element].is_dir() and xanes_path[n_element].is_dir():
-            print(">> loading data from directories...\n")
-
-            ids = list(
-                set(list_filestems(xyz_path[n_element]))
-                & set(list_filestems(xanes_path[n_element]))
-            )
-
-            ids.sort()
-
-            descriptors = {"rdc": RDC, "wacsf": WACSF}
-
-            descriptor = descriptors.get(descriptor_type)(**descriptor_params)
-
-            n_samples = len(ids)
-            n_x_features = descriptor.get_len()
-            n_y_features = linecount(xanes_path[n_element] / f"{ids[0]}.txt") - 2
-
-            xyz_data = np.full((n_samples, n_x_features), np.nan)
-            print(">> preallocated {}x{} array for X data...".format(*xyz_data.shape))
-            xanes_data = np.full((n_samples, n_y_features), np.nan)
-            print(">> preallocated {}x{} array for Y data...".format(*xanes_data.shape))
-            print(">> ...everything preallocated!\n")
-
-            print(">> loading data into array(s)...")
-            for i, id_ in enumerate(tqdm.tqdm(ids)):
-                element_label.append(element_name)
-                with open(xyz_path[n_element] / f"{id_}.xyz", "r") as f:
-                    atoms = load_xyz(f)
-                xyz_data[i, :] = descriptor.transform(atoms)
-                with open(xanes_path[n_element] / f"{id_}.txt", "r") as f:
-                    xanes = load_xanes(f)
-                e, xanes_data[i, :] = xanes.spectrum
-            print(">> ...loaded into array(s)!\n")
-
-            xyz_list.append(xyz_data)
-            xanes_list.append(xanes_data)
-            e_list.append(e)
-
-        elif x_path[n_element].is_file() and y_path[n_element].is_file():
-            print(">> loading data from .npz archive(s)...\n")
-
-            with open(x_path[n_element], "rb") as f:
-                xyz_data = np.load(f)["x"]
-            print(">> ...loaded {}x{} array of X data".format(*xyz_data.shape))
-            with open(y_path[n_element], "rb") as f:
-                xanes_data = np.load(f)["y"]
-                e = np.load(f)["e"]
-            print(">> ...loaded {}x{} array of Y data".format(*xanes_data.shape))
-            print(">> ...everything loaded!\n")
-
-            xyz_list.append(xyz_data)
-            xanes_list.append(xanes_data)
-            e_list.append(e)
-
-            if save:
-                print(">> overriding save flag (running in `--no-save` mode)\n")
-                save = False
-
-        else:
-            err_str = (
-                "paths to X/Y data are expected to be either a) both "
-                "files (.npz archives), or b) both directories"
-            )
-            raise TypeError(err_str)
-
-    xyz_data = np.vstack(xyz_list)
-    xanes_data = np.vstack(xanes_list)
-    e = np.vstack(e_list)
-    element_label = np.asarray(element_label)
-
-    # DATA AUGMENTATION
-    if data_params:
-        from data_augmentation import data_augment
-
-        xyz_data, xanes_data = data_augment(
-            data_params, n_samples, n_x_features, n_y_features
-        )
-
-    print(">> shuffling and selecting data...")
-    xyz, xanes, element = shuffle(
-        xyz_data, xanes_data, element_label, random_state=rng, n_samples=max_samples
-    )
-    print(">> ...shuffled and selected!\n")
-
-    if bootstrap["fn"] == "True":
-        from bootstrap_fn import bootstrap_train
-
-        data_compress = {"ids": ids, "x": xyz_data, "y": xanes_data, "e": e}
-
-        bootstrap_train(
-            bootstrap,
-            xyz,
-            xanes,
-            mode,
-            model_mode,
-            hyperparams,
-            epochs,
-            save,
-            kfold_params,
-            rng,
-            descriptor,
-            data_compress,
-        )
-
-    else:
-        # getting exp name for mlflow
-        exp_name = f"{mode}_{model_mode}"
-        if mode == "train_xyz":
-            from core_learn import train_xyz
-
-            model = train_xyz(
-                xyz,
-                xanes,
-                exp_name,
-                model_mode,
-                hyperparams,
-                epochs,
-                kfold_params,
-                rng,
-                hyperparams["weight_init_seed"],
-            )
-
-        elif mode == "train_xanes":
-            from core_learn import train_xanes
-
-            model = train_xanes(
-                xyz,
-                xanes,
-                exp_name,
-                model_mode,
-                hyperparams,
-                epochs,
-                kfold_params,
-                rng,
-                hyperparams["weight_init_seed"],
-            )
-
-        elif mode == "train_aegan":
-            from core_learn import train_aegan
-
-            model = train_aegan(
-                xyz, xanes, exp_name, model_mode, hyperparams, epochs, kfold_params, rng
-            )
-
-        if save:
-            parent_model_dir = "model/"
-            Path(parent_model_dir).mkdir(parents=True, exist_ok=True)
-
-            model_dir = unique_path(Path(parent_model_dir), "model")
-            model_dir.mkdir()
-
-            with open(model_dir / "descriptor.pickle", "wb") as f:
-                pickle.dump(descriptor, f)
-            with open(model_dir / "dataset.npz", "wb") as f:
-                np.savez_compressed(f, ids=ids, x=xyz_data, y=xanes_data, e=e)
-
-            torch.save(model, model_dir / f"model.pt")
-            print("Saved model to disk")
-            json.dump(
-                descriptor_params, open(f"{model_dir}/{descriptor_type}.txt", "w")
-            )
-
-        else:
-            print("none")
-
-    return
-=======
 	mode: str,
 	model_mode: str,
 	x_path: str,
@@ -432,5 +227,4 @@
 		else:
 			print("none")
 
-	return
->>>>>>> f6be8f3f
+	return